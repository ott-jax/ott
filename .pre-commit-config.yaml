fail_fast: false
default_language_version:
  python: python3
default_stages:
- commit
- push
minimum_pre_commit_version: 2.16.0
repos:
- repo: https://github.com/google/yapf
  rev: v0.32.0
  hooks:
  - id: yapf
    additional_dependencies: [toml]
- repo: https://github.com/nbQA-dev/nbQA
  rev: 1.6.1
  hooks:
  - id: nbqa-pyupgrade
    args: [--py38-plus]
  - id: nbqa-black
  - id: nbqa-isort
- repo: https://github.com/PyCQA/isort
  rev: 5.12.0
  hooks:
  - id: isort
- repo: https://github.com/asottile/yesqa
  rev: v1.4.0
  hooks:
  - id: yesqa
    additional_dependencies:
    - flake8-tidy-imports
    - flake8-docstrings
    - flake8-comprehensions
    - flake8-bugbear
    - flake8-blind-except
- repo: https://github.com/macisamuele/language-formatters-pre-commit-hooks
  rev: v2.6.0
  hooks:
  - id: pretty-format-yaml
    args: [--autofix, --indent, '2']
- repo: https://github.com/pre-commit/pre-commit-hooks
  rev: v4.4.0
  hooks:
  - id: detect-private-key
  - id: check-ast
  - id: end-of-file-fixer
  - id: mixed-line-ending
    args: [--fix=lf]
  - id: trailing-whitespace
  - id: check-case-conflict
- repo: https://github.com/myint/autoflake
  rev: v2.0.1
  hooks:
  - id: autoflake
    args:
    - --in-place
    - --remove-all-unused-imports
    - --remove-unused-variable
    - --ignore-init-module-imports
- repo: https://github.com/PyCQA/flake8
  rev: 6.0.0
  hooks:
  - id: flake8
    additional_dependencies:
    - flake8-tidy-imports
    - flake8-docstrings
    - flake8-comprehensions
    - flake8-bugbear
    - flake8-blind-except
    args: [--docstring-convention, google]
- repo: https://github.com/asottile/pyupgrade
  rev: v3.3.1
  hooks:
  - id: pyupgrade
<<<<<<< HEAD
    args: [--py38-plus, --keep-runtime-typing]
- repo: https://github.com/rstcheck/rstcheck
  rev: v6.1.1
  hooks:
  - id: rstcheck
    additional_dependencies: [tomli]
    args: [--config=pyproject.toml]
- repo: https://github.com/PyCQA/doc8
  rev: v1.1.1
  hooks:
  - id: doc8
    args: [--config=pyproject.toml]
=======
    args: [--py38-plus, --keep-runtime-typing]
>>>>>>> 4cebd071
<|MERGE_RESOLUTION|>--- conflicted
+++ resolved
@@ -71,7 +71,6 @@
   rev: v3.3.1
   hooks:
   - id: pyupgrade
-<<<<<<< HEAD
     args: [--py38-plus, --keep-runtime-typing]
 - repo: https://github.com/rstcheck/rstcheck
   rev: v6.1.1
@@ -83,7 +82,4 @@
   rev: v1.1.1
   hooks:
   - id: doc8
-    args: [--config=pyproject.toml]
-=======
-    args: [--py38-plus, --keep-runtime-typing]
->>>>>>> 4cebd071
+    args: [--config=pyproject.toml]