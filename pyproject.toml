[build-system]
requires = ["setuptools>=61", "setuptools-scm[toml]>=6.2"]
build-backend = "setuptools.build_meta"

[project]
name = "ott-jax"
description = "Optimal Transport Tools in JAX."
requires-python = ">=3.8"
dynamic = ["version"]
readme = {file = "README.md", content-type = "text/markdown"}
license = {file = "LICENSE"}
authors = [
    {name = "OTT team", email = "optimal.transport.tools@gmail.com"}
]
dependencies = [
    "jax>=0.1.67",
    "jaxlib>=0.1.47",
    "jaxopt>=0.5.5",
    # https://github.com/google/jax/discussions/9951#discussioncomment-3017784
    "numpy>=1.18.4, !=1.23.0",
    "flax>=0.5.2",
    "optax>=0.1.1",
    "scipy>=1.7.0",
]
keywords = [
    "optimal transport",
    "gromov wasserstein",
    "sinkhorn",
    "low-rank sinkhorn",
    "sinkhorn divergences",
    "wasserstein",
    "wasserstein barycenter",
    "jax",
    "autodiff",
    "implicit differentiation",
]
classifiers = [
    "Typing :: Typed",
    "Development Status :: 4 - Beta",
    "License :: OSI Approved :: Apache Software License",
    "Topic :: Scientific/Engineering :: Mathematics",
    "Natural Language :: English",
    "Intended Audience :: Developers",
    "Intended Audience :: Science/Research",
    "Operating System :: POSIX :: Linux",
    "Operating System :: MacOS :: MacOS X",
    "Operating System :: Microsoft :: Windows",
    "Programming Language :: Python :: 3",
    "Programming Language :: Python :: 3.8",
    "Programming Language :: Python :: 3.9",
    "Programming Language :: Python :: 3.10",
    "Programming Language :: Python :: 3.11",
]

[project.urls]
"Source Code" = "https://github.com/ott-jax/ott"
Documentation = "https://ott-jax.readthedocs.io"
"Issue Tracker" = "https://github.com/ott-jax/ott/issues"
Changelog = "https://github.com/ott-jax/ott/releases"

[project.optional-dependencies]
dev = [
    "pre-commit>=2.16.0",
    "tox>=4",
]
test = [
    "pytest",
    "pytest-xdist",
    "pytest-cov",
    "pytest-memray",
    "coverage[toml]",
    "chex",
    "networkx>=2.5",
    "scikit-learn>=1.0",
    "tslearn>=0.5; python_version < '3.11'",
]
docs = [
    "sphinx>=4.0",
    "ipython>=7.20.0",
    "sphinx_autodoc_typehints>=1.12.0",
    "sphinx-book-theme>=0.3.3",
    "sphinx-copybutton>=0.5.1",
    "sphinxcontrib-bibtex>=2.5.0",
    "sphinxcontrib-spelling>=7.7.0",
    "myst-nb>=0.17.1",
    "matplotlib>=3.0.0",
]

[tool.setuptools]
package-dir = {"" = "src"}
packages = {find = {where = ["src"], namespaces = false}}

[tool.setuptools_scm]

[tool.black]
line-length = 80
target-version = ["py38"]
include = '\.ipynb$'

[tool.isort]
profile = "black"
include_trailing_comma = true
multi_line_output = 3
sections = ["FUTURE", "STDLIB", "THIRDPARTY", "NUMERIC", "PLOTTING", "FIRSTPARTY", "LOCALFOLDER"]
<<<<<<< HEAD
known_numeric = ["numpy", "scipy", "pandas", "sklearn", "jax", "flax", "optax", "torch"]
known_plotting = ["matplotlib", "mpl_toolkits", "seaborn"]
=======
# also contains what we import in notebooks
known_numeric = ["numpy", "scipy", "jax", "flax", "optax", "jaxopt", "torch", "ot", "torchvision", "pandas", "sklearn"]
known_plotting = ["IPython", "matplotlib", "mpl_toolkits", "seaborn"]
>>>>>>> fe60872a

[tool.pytest.ini_options]
minversion = "6.0"
addopts = '-m "not notebook"'
testpaths = [
    "tests",
]
markers = [
    "cpu: Mark tests as CPU only.",
    "fast: Mark tests as fast.",
]

[tool.coverage.run]
branch = true
source = ["src/"]
omit = [
    "*/__init__.py",
    "*/_version.py",
]

[tool.coverage.report]
exclude_lines = [
    '\#.*pragma:\s*no.?cover',
    "^if __name__ == .__main__.:$",
    '^\s*raise AssertionError\b',
    '^\s*raise NotImplementedError\b',
    '^\s*return NotImplemented\b',
]
precision = 2
show_missing = true
skip_empty = true
sort = "Miss"

[tool.yapf]
based_on_style = "yapf"
column_limit = 80
indent_width = 2
split_before_named_assigns = true
spaces_around_power_operator = true
dedent_closing_brackets = true
coalesce_brackets = true

[tool.rstcheck]
ignore_directives = [
    "toctree",
    "currentmodule",
    "autosummary",
    "automodule",
    "autoclass",
    "bibliography"
]
ignore_roles = [
    "class",
    "doc",
    "cite",
]

[tool.doc8]
max_line_length = 80
ignore_path = ['docs/**/_autosummary']

[tool.tox]
legacy_tox_ini = """
    [tox]
    min_version = 4.0
    env_list = lint-code,py{3.8,3.9,3.10,3.11}
    skip_missing_interpreters = true

    [testenv]
    extras = test
    pass_env = CUDA_*,PYTEST_*,CI
    deps = py{3.8,3.9,3.10}: scikit-sparse>=0.4.6
    commands_pre =
        gpu: python -I -m pip install "jax[cuda]" -f https://storage.googleapis.com/jax-releases/jax_cuda_releases.html
        jax-latest: python -I -m pip install 'git+https://github.com/google/jax@main'
    commands =
        python -m pytest {tty:--color=yes} {posargs: \
            --cov={env_site_packages_dir}{/}ott --cov-config={tox_root}{/}pyproject.toml \
            --no-cov-on-fail --cov-report=xml --cov-report=term-missing:skip-covered}

    [testenv:lint-code]
    description = Lint the code.
    deps = pre-commit>=2.16.0
    skip_install = true
    commands =
        pre-commit run --all-files --show-diff-on-failure

    [testenv:lint-docs]
    description = Lint the documentation.
    deps =
    extras = docs
    allowlist_externals =
        rm
        sphinx-build
    pass_env = PYENCHANT_LIBRARY_PATH
    ignore_outcome = true  # TODO(michalk8): disable this once the checks pass
    ignore_errors = true
    commands_pre =
        rm -rf {tox_root}/docs/_build/spellcheck
        rm -rf {tox_root}/docs/_build/linkcheck
    commands =
        sphinx-build -q -W --keep-going -b linkcheck {tox_root}/docs {tox_root}/docs/_build/linkcheck {posargs}
        sphinx-build -W --keep-going -b spelling {tox_root}/docs {tox_root}/docs/_build/spellcheck {posargs}

    [testenv:build-docs]
    description = Build the documentation.
    use_develop = true
    deps =
    extras = docs
    allowlist_externals = sphinx-build
    commands =
        sphinx-build -b html {tox_root}/docs {tox_root}/docs/_build/html {posargs}
    commands_post =
        python -c 'import pathlib; print(pathlib.Path(f"{tox_root}") / "docs" / "_build" / "html" / "index.html")'

    [testenv:clean-docs]
    description = Remove the documentation.
    deps =
    skip_install = true
    changedir = {tox_root}/docs
    allowlist_externals = make
    commands =
        make clean

    [testenv:build-package]
    description = Build the package.
    deps =
        build
        twine
    commands =
        python -m build --sdist --wheel --outdir {tox_root}{/}dist{/} {posargs:}
        twine check {tox_root}{/}dist{/}*
    commands_post =
        python -c 'import pathlib; print(f"Package is under:", pathlib.Path(f"{tox_root}") / "dist")'
"""

[tool.ruff]
exclude = [
    ".git",
    "__pycache__",
    "build",
    "docs/_build",
    "dist"
]
ignore = [
    # Do not assign a lambda expression, use a def -> lambda expression assignments are convenient
    "E731",
    # allow I, O, l as variable names -> I is the identity matrix, i, j, k, l is reasonable indexing notation
    "E741",
    # Missing docstring in public package
    "D104",
    # Missing docstring in public module
    "D100",
    # Missing docstring in __init__
    "D107",
    # Missing docstring in magic method
    "D105",
]
line-length = 80
select = [
    "D", # flake8-docstrings
    "I", # isort
    "E", # pycodestyle
    "F", # pyflakes
    "W", # pycodestyle
    "Q", # flake8-quotes
    "SIM", # flake8-simplify
    "NPY",  # NumPy-specific rules
    "PT",  # flake8-pytest-style
    "B", # flake8-bugbear
    "UP", # pyupgrade
    "C4", # flake8-comprehensions
    "BLE", # flake8-blind-except
    "T20",  # flake8-print
    "RET", # flake8-raise
]
unfixable = ["B", "UP", "C4", "BLE", "T20", "RET"]
target-version = "py38"
[tool.ruff.per-file-ignores]
    "tests/*" = ["D", "PT004"]  # TODO(michalk8): remove `self.initialize` in `tests/`
    "*/__init__.py" = ["F401"]
    "docs/*" = ["D"]
    "src/ott/types.py" = ["D102"]
[tool.ruff.pydocstyle]
convention = "google"
[tool.ruff.pyupgrade]
# Preserve types, even if a file imports `from __future__ import annotations`.
keep-runtime-typing = true
[tool.ruff.flake8-tidy-imports]
# Disallow all relative imports.
ban-relative-imports = "parents"
[tool.ruff.flake8-bugbear]
extend-immutable-calls = ["jax.random.PRNGKey"]
[tool.ruff.flake8-quotes]
inline-quotes = "double"<|MERGE_RESOLUTION|>--- conflicted
+++ resolved
@@ -102,14 +102,9 @@
 include_trailing_comma = true
 multi_line_output = 3
 sections = ["FUTURE", "STDLIB", "THIRDPARTY", "NUMERIC", "PLOTTING", "FIRSTPARTY", "LOCALFOLDER"]
-<<<<<<< HEAD
-known_numeric = ["numpy", "scipy", "pandas", "sklearn", "jax", "flax", "optax", "torch"]
-known_plotting = ["matplotlib", "mpl_toolkits", "seaborn"]
-=======
 # also contains what we import in notebooks
 known_numeric = ["numpy", "scipy", "jax", "flax", "optax", "jaxopt", "torch", "ot", "torchvision", "pandas", "sklearn"]
 known_plotting = ["IPython", "matplotlib", "mpl_toolkits", "seaborn"]
->>>>>>> fe60872a
 
 [tool.pytest.ini_options]
 minversion = "6.0"
