--- conflicted
+++ resolved
@@ -76,14 +76,7 @@
 ]
 docs = [
     "sphinx>=4.0",
-<<<<<<< HEAD
-    "ipython>=7.20.0",
-    "sphinx-book-theme>=1",
-    # https://github.com/executablebooks/sphinx-book-theme/issues/711
-    "pydata-sphinx-theme<0.13.2",
-=======
     "sphinx-book-theme>=1.0.1",
->>>>>>> af875239
     "sphinx_autodoc_typehints>=1.12.0",
     "sphinx-copybutton>=0.5.1",
     "sphinxcontrib-bibtex>=2.5.0",
