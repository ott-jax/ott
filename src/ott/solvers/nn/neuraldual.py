# Copyright OTT-JAX
#
# Licensed under the Apache License, Version 2.0 (the "License");
# you may not use this file except in compliance with the License.
# You may obtain a copy of the License at
#
#   http://www.apache.org/licenses/LICENSE-2.0
#
# Unless required by applicable law or agreed to in writing, software
# distributed under the License is distributed on an "AS IS" BASIS,
# WITHOUT WARRANTIES OR CONDITIONS OF ANY KIND, either express or implied.
# See the License for the specific language governing permissions and
# limitations under the License.
import warnings
from typing import (
<<<<<<< HEAD
    Any,
=======
>>>>>>> ce0301ec
    Callable,
    Dict,
    Iterator,
    List,
    Literal,
    Optional,
    Tuple,
    Union,
)

import jax
import jax.numpy as jnp
import optax
from flax import core

from ott.geometry import costs, pointcloud
from ott.problems.linear import potentials
from ott.solvers.linear import sinkhorn
from ott.solvers.nn import conjugate_solvers, models

__all__ = ["W2NeuralDual"]

Train_t = Dict[Literal["train_logs", "valid_logs"], Dict[str, List[float]]]
Callback_t = Callable[[int, potentials.DualPotentials], None]
Conj_t = Optional[conjugate_solvers.FenchelConjugateSolver]


class W2NeuralDual:
  r"""Solver for the Wasserstein-2 Kantorovich dual between Euclidean spaces.

  Learn the Wasserstein-2 optimal transport between two measures
  :math:`\alpha` and :math:`\beta` in :math:`n`-dimensional Euclidean space,
  denoted source and target, respectively. This is achieved by parameterizing
  a Kantorovich potential :math:`f_\theta: \mathbb{R}^n\rightarrow\mathbb{R}`
  associated with the :math:`\alpha` measure with an
  :class:`~ott.solvers.nn.models.ICNN`, :class:`~ott.solvers.nn.models.MLP`,
  or other :class:`~ott.solvers.nn.models.ModelBase`, where :math:`\nabla f`
  transports source to target cells. This potential is learned by optimizing
  the dual form associated with the negative inner product cost

  .. math::

    \text{argsup}_{\theta}\; -\mathbb{E}_{x\sim\alpha}[f_\theta(x)] -
      \mathbb{E}_{y\sim\beta}[f^\star_\theta(y)],

  where :math:`f^\star(y) := -\inf_{x\in\mathbb{R}^n} f(x)-\langle x, y\rangle`
  is the convex conjugate.
  :math:`\nabla f^\star` transports from the target
  to source cells and provides the inverse optimal
  transport map from :math:`\beta` to :math:`\alpha`.
  This solver estimates the conjugate :math:`f^\star`
  with a neural approximation :math:`g` that is fine-tuned
  with :class:`~ott.solvers.nn.conjugate_solvers.FenchelConjugateSolver`,
  which is a combination further described in :cite:`amos:23`.

  The :class:`~ott.solvers.nn.models.ModelBase` potentials for
  ``neural_f`` and ``neural_g`` can

  1. both provide the values of the potentials :math:`f` and :math:`g`, or
  2. one of them can provide the gradient mapping e.g., :math:`\nabla f`
     or :math:`\nabla g` where the potential's value can be obtained
     via the Fenchel conjugate as discussed in :cite:`amos:23`.

  The potential's value or gradient mapping is specified via
  :attr:`~ott.solvers.nn.models.ModelBase.is_potential`.

  Analogous to the discrete setting, if `tau_a` or `tau_b` is not equal to
  1.0, the problem is unbalanced. Following :cite:`eyring:22` and
  :cite:`luebeck:22`, an unbalanced problem is solved for each batch with
  parameters `tau_a`, `tau_b` and `epsilon`. The samples are re-sampled
  according to the posterior marginals.

  Args:
    dim_data: input dimensionality of data required for network init
    neural_f: network architecture for potential :math:`f`.
    neural_g: network architecture for the conjugate potential
      :math:`g\approx f^\star`
    optimizer_f: optimizer function for potential :math:`f`
    optimizer_g: optimizer function for the conjugate potential :math:`g`
    num_train_iters: number of total training iterations
    num_inner_iters: number of training iterations of :math:`g` per iteration
      of :math:`f`
    back_and_forth: alternate between updating the forward and backward
      directions. Inspired from :cite:`jacobs:20`
    valid_freq: frequency with which model is validated
    log_freq: frequency with training and validation are logged
    logging: option to return logs
    rng: random key used for seeding for network initializations
    pos_weights: option to train networks with positive weights or regularizer
    beta: regularization parameter when not training with positive weights
    conjugate_solver: numerical solver for the Fenchel conjugate.
    amortization_loss: amortization loss for the conjugate
      :math:`g\approx f^\star`. Options are `'objective'` :cite:`makkuva:20` or
      `'regression'` :cite:`amos:23`.
    parallel_updates: Update :math:`f` and :math:`g` at the same time
<<<<<<< HEAD
    init_f_params: initial parameters for :math:`f`
    init_g_params: initial parameters for :math:`g`
    tau_a: If `< 1`, defines how much unbalanced the problem is
      on the first marginal.
    tau_b: If `< 1`, defines how much unbalanced the problem is
      on the second marginal.
    epsilon: regularisation parameter in the inner sinkhorn loop. Only relevant, if `tau_a!=1` or `tau_b!=1`.
    sample_sinkhorn_kwargs: keyword arguments for :meth:`ott.solvers.linear.sinkhorn.solve`
    geom_kwargs: keyword arguments for :class:`~ott.geometry.pointcloud.PointCloud`, constructed for inner
      discrete sinkhorn loop
=======
>>>>>>> ce0301ec
  """

  def __init__(
      self,
      dim_data: int,
      neural_f: Optional[models.ModelBase] = None,
      neural_g: Optional[models.ModelBase] = None,
      optimizer_f: Optional[optax.OptState] = None,
      optimizer_g: Optional[optax.OptState] = None,
      num_train_iters: int = 20000,
      num_inner_iters: int = 1,
      back_and_forth: Optional[bool] = None,
      valid_freq: int = 1000,
      log_freq: int = 1000,
      logging: bool = False,
      rng: jax.random.PRNGKeyArray = jax.random.PRNGKey(0),
      pos_weights: bool = True,
      beta: float = 1.0,
      conjugate_solver: Conj_t = conjugate_solvers.DEFAULT_CONJUGATE_SOLVER,
      amortization_loss: Literal["objective", "regression"] = "regression",
      parallel_updates: bool = True,
<<<<<<< HEAD
      init_f_params: Optional[frozen_dict.FrozenDict[str, jnp.ndarray]] = None,
      init_g_params: Optional[frozen_dict.FrozenDict[str, jnp.ndarray]] = None,
      tau_a: float = 1.0,
      tau_b: float = 1.0,
      epsilon: Optional[float] = None,
      sample_sinkhorn_kwargs: Optional[Dict[str, Any]] = None,
      geom_kwargs: Optional[Dict[str, Any]] = None,
=======
>>>>>>> ce0301ec
  ):
    self.num_train_iters = num_train_iters
    self.num_inner_iters = num_inner_iters
    self.back_and_forth = back_and_forth
    self.valid_freq = valid_freq
    self.log_freq = log_freq
    self.logging = logging
    self.pos_weights = pos_weights
    self.beta = beta
    self.parallel_updates = parallel_updates
    self.conjugate_solver = conjugate_solver
    self.amortization_loss = amortization_loss
<<<<<<< HEAD
    self.tau_a = tau_a
    self.tau_b = tau_b
    self.epsilon = epsilon
    self.sample_sinkhorn_kwargs = {} if sample_sinkhorn_kwargs is None else sample_sinkhorn_kwargs
    self.geom_kwargs = {} if geom_kwargs is None else geom_kwargs
=======
>>>>>>> ce0301ec

    # set default optimizers
    if optimizer_f is None:
      optimizer_f = optax.adam(learning_rate=0.0001, b1=0.5, b2=0.9, eps=1e-8)
    if optimizer_g is None:
      optimizer_g = optax.adam(learning_rate=0.0001, b1=0.5, b2=0.9, eps=1e-8)

    # set default neural architectures
    if neural_f is None:
      neural_f = models.ICNN(dim_data=dim_data, dim_hidden=[64, 64, 64, 64])
    if neural_g is None:
      neural_g = models.ICNN(dim_data=dim_data, dim_hidden=[64, 64, 64, 64])
    self.neural_f = neural_f
    self.neural_g = neural_g

    # set optimizer and networks
    self.setup(
        rng,
        neural_f,
        neural_g,
        dim_data,
        optimizer_f,
        optimizer_g,
    )

  def setup(
      self,
      rng: jax.random.PRNGKeyArray,
      neural_f: models.ModelBase,
      neural_g: models.ModelBase,
      dim_data: int,
      optimizer_f: optax.OptState,
      optimizer_g: optax.OptState,
  ) -> None:
    """Setup all components required to train the network."""
    # split random number generator
    rng, rng_f, rng_g = jax.random.split(rng, 3)

    # check setting of network architectures
    warn_str = f"Setting of ICNN and the positive weights setting of the " \
        f"`W2NeuralDual` are not consistent. Proceeding with " \
        f"the `W2NeuralDual` setting, with positive weights " \
        f"being {self.pos_weights}."
    if isinstance(
        neural_f, models.ICNN
    ) and neural_f.pos_weights is not self.pos_weights:
      warnings.warn(warn_str, stacklevel=2)
      neural_f.pos_weights = self.pos_weights

    if isinstance(
        neural_g, models.ICNN
    ) and neural_g.pos_weights is not self.pos_weights:
      warnings.warn(warn_str, stacklevel=2)
      neural_g.pos_weights = self.pos_weights

    self.state_f = neural_f.create_train_state(
        rng_f,
        optimizer_f,
        dim_data,
    )
    self.state_g = neural_g.create_train_state(
        rng_g,
        optimizer_g,
        dim_data,
    )

    @jax.jit
    def _compute_unbalanced_marginals(
      source_batch: jnp.ndarray, target_batch: jnp.ndarray
      ) -> Tuple[jnp.ndarray, jnp.ndarray]:
        """Jitted function to compute the unbalanced log marginals given a batch."""
        geom = pointcloud.PointCloud(
          source_batch,
          target_batch,
          epsilon=self.epsilon,
          scale_cost=self.geom_kwargs.pop("scale_cost", "mean"),
          **self.geom_kwargs
        )
        out = sinkhorn.solve(
            geom,
            tau_a=self.tau_a,
            tau_b=self.tau_b,
            jit=False,
            **self.sample_sinkhorn_kwargs
        )
        # return log probabilities
        return jnp.log(out.marginal(1)), jnp.log(out.marginal(0))
    
    @jax.jit
    def _unbalanced_resample(
        key: jax.random.KeyArray,
        batch: jnp.ndarray,
        log_marginals: jnp.ndarray,
    ) -> jnp.ndarray:
        """Jitted resample function of a batch based upon log marginals."""
        # sample from marginals
        indices = jax.random.categorical(key, log_marginals, shape=[batch.shape[0]])
        return batch[indices]

    self.compute_unbalanced_marginals = _compute_unbalanced_marginals
    self.unbalanced_resample = _unbalanced_resample

    # default to using back_and_forth with the non-convex models
    if self.back_and_forth is None:
      self.back_and_forth = isinstance(neural_f, models.MLP)

    if self.num_inner_iters == 1 and self.parallel_updates:
      self.train_step_parallel = self.get_step_fn(
          train=True, to_optimize="both"
      )
      self.valid_step_parallel = self.get_step_fn(
          train=False, to_optimize="both"
      )
      self.train_fn = self.train_neuraldual_parallel
    else:
      if self.parallel_updates:
        warnings.warn(
            "parallel_updates set to True but disabling it "
            "because num_inner_iters>1",
            stacklevel=2
        )
      if self.back_and_forth:
        raise NotImplementedError(
            "back_and_forth not implemented without parallel updates"
        )
      self.train_step_f = self.get_step_fn(train=True, to_optimize="f")
      self.valid_step_f = self.get_step_fn(train=False, to_optimize="f")
      self.train_step_g = self.get_step_fn(train=True, to_optimize="g")
      self.valid_step_g = self.get_step_fn(train=False, to_optimize="g")
      self.train_fn = self.train_neuraldual_alternating

  def __call__(  # noqa: D102
      self,
      trainloader_source: Iterator[jnp.ndarray],
      trainloader_target: Iterator[jnp.ndarray],
      validloader_source: Iterator[jnp.ndarray],
      validloader_target: Iterator[jnp.ndarray],
      callback: Optional[Callback_t] = None,
  ) -> Union[potentials.DualPotentials, Tuple[potentials.DualPotentials,
                                              Train_t]]:
    logs = self.train_fn(
        trainloader_source,
        trainloader_target,
        validloader_source,
        validloader_target,
        callback=callback,
    )
    res = self.to_dual_potentials(finetune_g=self.conjugate_solver is not None)

    return (res, logs) if self.logging else res

  def train_neuraldual_parallel(
      self,
      trainloader_source: Iterator[jnp.ndarray],
      trainloader_target: Iterator[jnp.ndarray],
      validloader_source: Iterator[jnp.ndarray],
      validloader_target: Iterator[jnp.ndarray],
      callback: Optional[Callback_t] = None,
      rng: jax.random.PRNGKeyArray = jax.random.PRNGKey(0),
  ) -> Train_t:
    """Training and validation with parallel updates."""
    try:
      from tqdm.auto import tqdm
    except ImportError:
      tqdm = lambda _: _
    # define dict to contain source and target batch
    train_batch, valid_batch = {}, {}

    # set logging dictionaries
    train_logs = {"loss_f": [], "loss_g": [], "w_dist": [], "directions": []}
    valid_logs = {"loss_f": [], "loss_g": [], "w_dist": []}

    for step in tqdm(range(self.num_train_iters)):
      update_forward = not self.back_and_forth or step % 2 == 0
      if update_forward:
        train_batch["source"] = jnp.asarray(next(trainloader_source))
        train_batch["target"] = jnp.asarray(next(trainloader_target))
<<<<<<< HEAD
=======
        (self.state_f, self.state_g, loss, loss_f, loss_g,
         w_dist) = self.train_step_parallel(
             self.state_f,
             self.state_g,
             train_batch,
         )
>>>>>>> ce0301ec
      else:
        train_batch["source"] = jnp.asarray(next(trainloader_target))
<<<<<<< HEAD
        train_batch["target"] = jnp.asarray(next(trainloader_source))

      if not self.is_balanced:
        # unbalanced resampling of the training batch
        rng_train, rng = jax.random.split(rng, 2)
        log_marginals_source, log_marginals_target = self.compute_unbalanced_marginals(
          train_batch["source"], train_batch["target"]
        )
        train_batch["source"] = self.unbalanced_resample(
          rng_train, train_batch["source"], log_marginals_source
        )
        train_batch["target"] = self.unbalanced_resample(
          rng_train, train_batch["target"], log_marginals_target
        )

      if update_forward:
        (self.state_f, self.state_g, loss, loss_f, loss_g,
         w_dist) = self.train_step_parallel(
             self.state_f,
             self.state_g,
             train_batch,
         )
      else:
=======
>>>>>>> ce0301ec
        (self.state_g, self.state_f, loss, loss_f, loss_g,
         w_dist) = self.train_step_parallel(
             self.state_g,
             self.state_f,
             train_batch,
         )

      if self.logging and step % self.log_freq == 0:
        self._update_logs(train_logs, loss_f, loss_g, w_dist)
        train_logs["directions"].append(
            "forward" if update_forward else "backward"
        )

      if callback is not None:
        _ = callback(step, self.to_dual_potentials(
          finetune_g=self.conjugate_solver is not None
        ))

      if not self.pos_weights:
        # Only clip the weights of the f network
        self.state_f = self.state_f.replace(
            params=self._clip_weights_icnn(self.state_f.params)
        )

      # report the loss on an validation dataset periodically
      if step != 0 and step % self.valid_freq == 0:
        # get batch
        valid_batch["source"] = jnp.asarray(next(validloader_source))
        valid_batch["target"] = jnp.asarray(next(validloader_target))

        valid_loss_f, valid_loss_g, valid_w_dist = self.valid_step_parallel(
            self.state_f,
            self.state_g,
            valid_batch,
        )

        if self.logging:
          self._update_logs(
              valid_logs, valid_loss_f, valid_loss_g, valid_w_dist
          )

    return {"train_logs": train_logs, "valid_logs": valid_logs}

  def train_neuraldual_alternating(
      self,
      trainloader_source: Iterator[jnp.ndarray],
      trainloader_target: Iterator[jnp.ndarray],
      validloader_source: Iterator[jnp.ndarray],
      validloader_target: Iterator[jnp.ndarray],
      callback: Optional[Callback_t] = None,
      rng: jax.random.PRNGKeyArray = jax.random.PRNGKey(0),
  ) -> Train_t:
    """Training and validation with alternating updates."""
    try:
      from tqdm.auto import tqdm
    except ImportError:
      tqdm = lambda _: _
    # define dict to contain source and target batch
<<<<<<< HEAD
    train_batch, valid_batch = {}, {}
=======
    batch_g, batch_f, valid_batch = {}, {}, {}
>>>>>>> ce0301ec

    # set logging dictionaries
    train_logs = {"loss_f": [], "loss_g": [], "w_dist": []}
    valid_logs = {"loss_f": [], "loss_g": [], "w_dist": []}

    for step in tqdm(range(self.num_train_iters)):
      # execute training steps
      for _ in range(self.num_inner_iters):
        # get training batch
        train_batch["source"] = jnp.asarray(next(trainloader_source))
        train_batch["target"] = jnp.asarray(next(trainloader_target))
        if not self.is_balanced:
          # unbalanced resampling of the training batch
          rng_train, rng = jax.random.split(rng, 2)
          log_marginals_source, log_marginals_target = self.compute_unbalanced_marginals(
            train_batch["source"], train_batch["target"]
          )
          train_batch["source"] = self.unbalanced_resample(
            rng_train, train_batch["source"], log_marginals_source
          )
          train_batch["target"] = self.unbalanced_resample(
            rng_train, train_batch["target"], log_marginals_target
          )
        # update g
        self.state_g, loss_g, _ = self.train_step_g(
            self.state_f, self.state_g, train_batch
        )
      # update f
      self.state_f, loss_f, w_dist = self.train_step_f(
          self.state_f, self.state_g, train_batch
      )
      if not self.pos_weights:
        # Only clip the weights of the f network
        self.state_f = self.state_f.replace(
            params=self._clip_weights_icnn(self.state_f.params)
        )

      if callback is not None:
        callback(step, self.to_dual_potentials(
          finetune_g=self.conjugate_solver is not None
        ))

      if self.logging and step % self.log_freq == 0:
        self._update_logs(train_logs, loss_f, loss_g, w_dist)

      # report the loss on validation dataset periodically
      if step != 0 and step % self.valid_freq == 0:
        # get batch
        valid_batch["source"] = jnp.asarray(next(validloader_source))
        valid_batch["target"] = jnp.asarray(next(validloader_target))

        valid_loss_f, _ = self.valid_step_f(
            self.state_f, self.state_g, valid_batch
        )
        valid_loss_g, valid_w_dist = self.valid_step_g(
            self.state_f, self.state_g, valid_batch
        )

        if self.logging:
          self._update_logs(
              valid_logs, valid_loss_f, valid_loss_g, valid_w_dist
          )

    return {"train_logs": train_logs, "valid_logs": valid_logs}

  def get_step_fn(
      self, train: bool, to_optimize: Literal["f", "g", "parallel", "both"]
  ):
    """Create a parallel training and evaluation function."""

    def loss_fn(params_f, params_g, f_value, g_value, g_gradient, batch):
      """Loss function for both potentials."""
      # get two distributions
      source, target = batch["source"], batch["target"]

      init_source_hat = g_gradient(params_g)(target)

      def g_value_partial(y: jnp.ndarray) -> jnp.ndarray:
        """Lazy way of evaluating g if f's computation needs it."""
        return g_value(params_g)(y)

      f_value_partial = f_value(params_f, g_value_partial)
      if self.conjugate_solver is not None:
        finetune_source_hat = lambda y, x_init: self.conjugate_solver.solve(
            f_value_partial, y, x_init=x_init
        ).grad
        finetune_source_hat = jax.vmap(finetune_source_hat)
        source_hat_detach = jax.lax.stop_gradient(
            finetune_source_hat(target, init_source_hat)
        )
      else:
        source_hat_detach = init_source_hat

      batch_dot = jax.vmap(jnp.dot)

      f_source = f_value_partial(source)
      f_star_target = batch_dot(source_hat_detach,
                                target) - f_value_partial(source_hat_detach)
      dual_source = f_source.mean()
      dual_target = f_star_target.mean()
      dual_loss = dual_source + dual_target

      if self.amortization_loss == "regression":
        amor_loss = ((init_source_hat - source_hat_detach) ** 2).mean()
      elif self.amortization_loss == "objective":
        f_value_parameters_detached = f_value(
            jax.lax.stop_gradient(params_f), g_value_partial
        )
        amor_loss = (
            f_value_parameters_detached(init_source_hat) -
            batch_dot(init_source_hat, target)
        ).mean()
      else:
        raise ValueError("Amortization loss has been misspecified.")

      if to_optimize == "both":
        loss = dual_loss + amor_loss
      elif to_optimize == "f":
        loss = dual_loss
      elif to_optimize == "g":
        loss = amor_loss
      else:
        raise ValueError(
            f"Optimization target {to_optimize} has been misspecified."
        )

      if self.pos_weights:
        # Penalize the weights of both networks, even though one
        # of them will be exactly clipped.
        # Having both here is necessary in case this is being called with
        # the potentials reversed with the back_and_forth.
        loss += self.beta * self._penalize_weights_icnn(params_f) + \
            self.beta * self._penalize_weights_icnn(params_g)

      # compute Wasserstein-2 distance
      C = jnp.mean(jnp.sum(source ** 2, axis=-1)) + \
          jnp.mean(jnp.sum(target ** 2, axis=-1))
      W2_dist = C - 2. * (f_source.mean() + f_star_target.mean())

      return loss, (dual_loss, amor_loss, W2_dist)

    @jax.jit
    def step_fn(state_f, state_g, batch):
      """Step function of either training or validation."""
      grad_fn = jax.value_and_grad(loss_fn, argnums=[0, 1], has_aux=True)
      if train:
        # compute loss and gradients
        (loss, (loss_f, loss_g, W2_dist)), (grads_f, grads_g) = grad_fn(
            state_f.params,
            state_g.params,
            state_f.potential_value_fn,
            state_g.potential_value_fn,
            state_g.potential_gradient_fn,
            batch,
        )
        # update state
        if to_optimize == "both":
          return (
              state_f.apply_gradients(grads=grads_f),
              state_g.apply_gradients(grads=grads_g), loss, loss_f, loss_g,
              W2_dist
          )
        if to_optimize == "f":
          return state_f.apply_gradients(grads=grads_f), loss_f, W2_dist
        if to_optimize == "g":
          return state_g.apply_gradients(grads=grads_g), loss_g, W2_dist
        raise ValueError("Optimization target has been misspecified.")

      # compute loss and gradients
      (loss, (loss_f, loss_g, W2_dist)), _ = grad_fn(
          state_f.params,
          state_g.params,
          state_f.potential_value_fn,
          state_g.potential_value_fn,
          state_g.potential_gradient_fn,
          batch,
      )

      # do not update state
      if to_optimize == "both":
        return loss_f, loss_g, W2_dist
      if to_optimize == "f":
        return loss_f, W2_dist
      if to_optimize == "g":
        return loss_g, W2_dist
      raise ValueError("Optimization target has been misspecified.")

    return step_fn

  def to_dual_potentials(
      self, finetune_g: bool = True
  ) -> potentials.DualPotentials:
    r"""Return the Kantorovich dual potentials from the trained potentials.

    Args:
      finetune_g: Run the conjugate solver to fine-tune the prediction.

    Returns:
      A dual potential object
    """
    f_value = self.state_f.potential_value_fn(self.state_f.params)
    g_value_prediction = self.state_g.potential_value_fn(
        self.state_g.params, f_value
    )

    def g_value_finetuned(y: jnp.ndarray) -> jnp.ndarray:
      x_hat = jax.grad(g_value_prediction)(y)
      grad_g_y = jax.lax.stop_gradient(
          self.conjugate_solver.solve(f_value, y, x_init=x_hat).grad
      )
      return -f_value(grad_g_y) + jnp.dot(grad_g_y, y)

    return potentials.DualPotentials(
        f=f_value,
        g=g_value_prediction if not finetune_g or self.conjugate_solver is None
        else g_value_finetuned,
        cost_fn=costs.SqEuclidean(),
        corr=True
    )

  @property
  def is_balanced(self) -> bool:
    return self.tau_a == 1.0 and self.tau_b == 1.0

  @staticmethod
  def _clip_weights_icnn(params):
    params = params.unfreeze()
    for k in params:
      if k.startswith("w_z"):
        params[k]["kernel"] = jnp.clip(params[k]["kernel"], a_min=0)

    return core.freeze(params)

  @staticmethod
  def _penalize_weights_icnn(params: Dict[str, jnp.ndarray]) -> float:
    penalty = 0.0
    for k, param in params.items():
      if k.startswith("w_z"):
        penalty += jnp.linalg.norm(jax.nn.relu(-param["kernel"]))
    return penalty

  @staticmethod
  def _update_logs(
      logs: Dict[str, List[Union[float, str]]],
      loss_f: jnp.ndarray,
      loss_g: jnp.ndarray,
      w_dist: jnp.ndarray,
  ) -> None:
    logs["loss_f"].append(float(loss_f))
    logs["loss_g"].append(float(loss_g))
    logs["w_dist"].append(float(w_dist))<|MERGE_RESOLUTION|>--- conflicted
+++ resolved
@@ -13,10 +13,7 @@
 # limitations under the License.
 import warnings
 from typing import (
-<<<<<<< HEAD
     Any,
-=======
->>>>>>> ce0301ec
     Callable,
     Dict,
     Iterator,
@@ -112,7 +109,6 @@
       :math:`g\approx f^\star`. Options are `'objective'` :cite:`makkuva:20` or
       `'regression'` :cite:`amos:23`.
     parallel_updates: Update :math:`f` and :math:`g` at the same time
-<<<<<<< HEAD
     init_f_params: initial parameters for :math:`f`
     init_g_params: initial parameters for :math:`g`
     tau_a: If `< 1`, defines how much unbalanced the problem is
@@ -123,8 +119,6 @@
     sample_sinkhorn_kwargs: keyword arguments for :meth:`ott.solvers.linear.sinkhorn.solve`
     geom_kwargs: keyword arguments for :class:`~ott.geometry.pointcloud.PointCloud`, constructed for inner
       discrete sinkhorn loop
-=======
->>>>>>> ce0301ec
   """
 
   def __init__(
@@ -146,16 +140,8 @@
       conjugate_solver: Conj_t = conjugate_solvers.DEFAULT_CONJUGATE_SOLVER,
       amortization_loss: Literal["objective", "regression"] = "regression",
       parallel_updates: bool = True,
-<<<<<<< HEAD
       init_f_params: Optional[frozen_dict.FrozenDict[str, jnp.ndarray]] = None,
       init_g_params: Optional[frozen_dict.FrozenDict[str, jnp.ndarray]] = None,
-      tau_a: float = 1.0,
-      tau_b: float = 1.0,
-      epsilon: Optional[float] = None,
-      sample_sinkhorn_kwargs: Optional[Dict[str, Any]] = None,
-      geom_kwargs: Optional[Dict[str, Any]] = None,
-=======
->>>>>>> ce0301ec
   ):
     self.num_train_iters = num_train_iters
     self.num_inner_iters = num_inner_iters
@@ -168,14 +154,11 @@
     self.parallel_updates = parallel_updates
     self.conjugate_solver = conjugate_solver
     self.amortization_loss = amortization_loss
-<<<<<<< HEAD
     self.tau_a = tau_a
     self.tau_b = tau_b
     self.epsilon = epsilon
     self.sample_sinkhorn_kwargs = {} if sample_sinkhorn_kwargs is None else sample_sinkhorn_kwargs
     self.geom_kwargs = {} if geom_kwargs is None else geom_kwargs
-=======
->>>>>>> ce0301ec
 
     # set default optimizers
     if optimizer_f is None:
@@ -353,18 +336,8 @@
       if update_forward:
         train_batch["source"] = jnp.asarray(next(trainloader_source))
         train_batch["target"] = jnp.asarray(next(trainloader_target))
-<<<<<<< HEAD
-=======
-        (self.state_f, self.state_g, loss, loss_f, loss_g,
-         w_dist) = self.train_step_parallel(
-             self.state_f,
-             self.state_g,
-             train_batch,
-         )
->>>>>>> ce0301ec
       else:
         train_batch["source"] = jnp.asarray(next(trainloader_target))
-<<<<<<< HEAD
         train_batch["target"] = jnp.asarray(next(trainloader_source))
 
       if not self.is_balanced:
@@ -388,8 +361,6 @@
              train_batch,
          )
       else:
-=======
->>>>>>> ce0301ec
         (self.state_g, self.state_f, loss, loss_f, loss_g,
          w_dist) = self.train_step_parallel(
              self.state_g,
@@ -448,11 +419,7 @@
     except ImportError:
       tqdm = lambda _: _
     # define dict to contain source and target batch
-<<<<<<< HEAD
     train_batch, valid_batch = {}, {}
-=======
-    batch_g, batch_f, valid_batch = {}, {}, {}
->>>>>>> ce0301ec
 
     # set logging dictionaries
     train_logs = {"loss_f": [], "loss_g": [], "w_dist": []}
