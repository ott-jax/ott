--- conflicted
+++ resolved
@@ -12,7 +12,16 @@
 # See the License for the specific language governing permissions and
 # limitations under the License.
 """A Jax implementation of the Low-Rank Sinkhorn algorithm."""
-from typing import Any, Literal, Mapping, NamedTuple, NoReturn, Optional, Tuple, Union
+from typing import (
+    Any,
+    Literal,
+    Mapping,
+    NamedTuple,
+    NoReturn,
+    Optional,
+    Tuple,
+    Union,
+)
 
 import jax
 import jax.numpy as jnp
@@ -78,13 +87,8 @@
     r: second factor of solution
     g: weights of solution
     ot_prob: linear problem
-<<<<<<< HEAD
-    use_danskin: if True, use Danskin's trick to avoid computing the gradient of
-      the cost function.
-=======
     use_danskin: if True, use Danskin's theorem :cite:`danskin:67,bertsekas:71`
       to avoid computing the gradient of the cost function.
->>>>>>> f2be6550
 
   Returns:
     regularized OT cost
