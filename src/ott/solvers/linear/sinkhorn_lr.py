# Copyright OTT-JAX
#
# Licensed under the Apache License, Version 2.0 (the "License");
# you may not use this file except in compliance with the License.
# You may obtain a copy of the License at
#
#   http://www.apache.org/licenses/LICENSE-2.0
#
# Unless required by applicable law or agreed to in writing, software
# distributed under the License is distributed on an "AS IS" BASIS,
# WITHOUT WARRANTIES OR CONDITIONS OF ANY KIND, either express or implied.
# See the License for the specific language governing permissions and
# limitations under the License.
"""A Jax implementation of the Low-Rank Sinkhorn algorithm."""
from typing import Any, Literal, Mapping, NamedTuple, NoReturn, Optional, Tuple, Union

import jax
import jax.numpy as jnp
import jax.scipy as jsp
from flax import struct

from ott.geometry import geometry, low_rank, pointcloud
from ott.initializers.linear import initializers_lr as init_lib
from ott.math import fixed_point_loop
from ott.math import utils as mu
from ott.solvers.outputs import BaseTransportOutput
from ott.problems.linear import linear_problem
from ott.solvers.linear import sinkhorn

__all__ = ["LRSinkhorn", "LRSinkhornOutput"]


class LRSinkhornState(NamedTuple):
  """State of the Low Rank Sinkhorn algorithm."""

  q: jnp.ndarray
  r: jnp.ndarray
  g: jnp.ndarray
  gamma: float
  costs: jnp.ndarray
  errors: jnp.ndarray
  crossed_threshold: bool

  def compute_error(self, previous_state: "LRSinkhornState") -> float:
    err_1 = mu.js(self.q, previous_state.q, c=1.)
    err_2 = mu.js(self.r, previous_state.r, c=1.)
    err_3 = mu.js(self.g, previous_state.g, c=1.)

    return ((1. / self.gamma) ** 2) * (err_1 + err_2 + err_3)

  def reg_ot_cost(
      self,
      ot_prob: linear_problem.LinearProblem,
      use_danskin: bool = False
  ) -> float:
    return compute_reg_ot_cost(self.q, self.r, self.g, ot_prob, use_danskin)

  def solution_error(
      self, ot_prob: linear_problem.LinearProblem, norm_error: Tuple[int, ...],
      lse_mode: bool
  ) -> jnp.ndarray:
    return solution_error(self.q, self.r, ot_prob, norm_error, lse_mode)

  def set(self, **kwargs: Any) -> 'LRSinkhornState':
    """Return a copy of self, with potential overwrites."""
    return self._replace(**kwargs)


def compute_reg_ot_cost(
    q: jnp.ndarray,
    r: jnp.ndarray,
    g: jnp.ndarray,
    ot_prob: linear_problem.LinearProblem,
    use_danskin: bool = False
) -> float:
  """Compute the regularized OT cost.

  Args:
    q: first factor of solution
    r: second factor of solution
    g: weights of solution
    ot_prob: linear problem
    use_danskin: if True, use Danskin's theorem :cite:`danskin:67,bertsekas:71`
      to avoid computing the gradient of the cost function.

  Returns:
    regularized OT cost
  """
  q = jax.lax.stop_gradient(q) if use_danskin else q
  r = jax.lax.stop_gradient(r) if use_danskin else r
  g = jax.lax.stop_gradient(g) if use_danskin else g
  return jnp.sum(ot_prob.geom.apply_cost(r, axis=1) * q * (1. / g)[None, :])


def solution_error(
    q: jnp.ndarray, r: jnp.ndarray, ot_prob: linear_problem.LinearProblem,
    norm_error: Tuple[int, ...], lse_mode: bool
) -> jnp.ndarray:
  """Compute solution error.

  Since only balanced case is available for LR, this is marginal deviation.

  Args:
    q: first factor of solution.
    r: second factor of solution.
    ot_prob: linear problem.
    norm_error: int, p-norm used to compute error.
    lse_mode: True if log-sum-exp operations, False if kernel vector products.

  Returns:
    one or possibly many numbers quantifying deviation to true marginals.
  """
  del lse_mode
  norm_error = jnp.array(norm_error)
  # Update the error
  err = jnp.sum(
      jnp.abs(jnp.sum(q, axis=1) - ot_prob.a) ** norm_error[:, None], axis=1
  ) ** (1.0 / norm_error)
  err += jnp.sum(
      jnp.abs(jnp.sum(r, axis=1) - ot_prob.b) ** norm_error[:, None], axis=1
  ) ** (1.0 / norm_error)
  err += jnp.sum(
      jnp.abs(jnp.sum(q, axis=0) - jnp.sum(r, axis=0)) ** norm_error[:, None],
      axis=1
  ) ** (1.0 / norm_error)

  return err


@struct.dataclass
class LRSinkhornOutput(BaseTransportOutput):
  """Implement the problems.Transport interface, for a LR Sinkhorn solution."""

  # TODO(michalk8): Optional is an artifact of the current impl., refactor
  q: Optional[jnp.ndarray] = None
  r: Optional[jnp.ndarray] = None
  g: Optional[jnp.ndarray] = None

  def set_cost(  # noqa: D102
      self,
      ot_prob: linear_problem.LinearProblem,
      lse_mode: bool,
      use_danskin: bool = False
  ) -> 'LRSinkhornOutput':
    del lse_mode
    return self.replace(reg_ot_cost=self.compute_reg_ot_cost(ot_prob, use_danskin))

  def compute_reg_ot_cost(  # noqa: D102
      self,
      ot_prob: linear_problem.LinearProblem,
      use_danskin: bool = False,
  ) -> float:
    return compute_reg_ot_cost(self.q, self.r, self.g, ot_prob, use_danskin)

  @property
<<<<<<< HEAD
  def linear_output(self) -> bool:
=======
  def linear(self) -> bool:  # noqa: D102
    return isinstance(self.ot_prob, linear_problem.LinearProblem)

  @property
  def geom(self) -> geometry.Geometry:  # noqa: D102
    return self.ot_prob.geom

  @property
  def a(self) -> jnp.ndarray:  # noqa: D102
    return self.ot_prob.a

  @property
  def b(self) -> jnp.ndarray:  # noqa: D102
    return self.ot_prob.b

  @property
  def linear_output(self) -> bool:  # noqa: D102
>>>>>>> 04051dbb
    return True

  @property
  def converged(self) -> bool:  # noqa: D102
    return jnp.logical_and(
        jnp.any(self.costs == -1), jnp.all(jnp.isfinite(self.costs))
    )

  @property
  def matrix(self) -> jnp.ndarray:
    """Transport matrix if it can be instantiated."""
    return (self.q * self._inv_g) @ self.r.T

  def apply(self, inputs: jnp.ndarray, axis: int = 0) -> jnp.ndarray:
    """Apply the transport to a array; axis=1 for its transpose."""
    q, r = (self.q, self.r) if axis == 1 else (self.r, self.q)
    # for `axis=0`: (batch, m), (m, r), (r,), (r, n)
    return ((inputs @ r) * self._inv_g) @ q.T

<<<<<<< HEAD
=======
  def marginal(self, axis: int) -> jnp.ndarray:  # noqa: D102
    length = self.q.shape[0] if axis == 0 else self.r.shape[0]
    return self.apply(jnp.ones(length,), axis=axis)

>>>>>>> 04051dbb
  def cost_at_geom(self, other_geom: geometry.Geometry) -> float:
    """Return OT cost for current solution, evaluated at any cost matrix."""
    return jnp.sum(self.q * other_geom.apply_cost(self.r, axis=1) * self._inv_g)

  def transport_cost_at_geom(self, other_geom: geometry.Geometry) -> float:
    """Return (by recomputing it) bare transport cost of current solution."""
    return self.cost_at_geom(other_geom)

  @property
  def transport_mass(self) -> float:
    """Sum of transport matrix."""
    return self.marginal(0).sum()

  @property
  def _inv_g(self) -> jnp.ndarray:
    return 1. / self.g


@jax.tree_util.register_pytree_node_class
class LRSinkhorn(sinkhorn.Sinkhorn):
  r"""A Low-Rank Sinkhorn solver for linear reg-OT problems.

  The algorithm is described in :cite:`scetbon:21` and the implementation
  contained here is adapted from `LOT <https://github.com/meyerscetbon/LOT>`_.

  The algorithm minimizes a non-convex problem. It therefore requires special
  care to initialization and convergence. Convergence is evaluated on successive
  evaluations of the objective. The algorithm is only provided for the balanced
  case.

  Args:
    rank: Rank constraint on the coupling to minimize the linear OT problem
    gamma: The (inverse of) gradient step size used by mirror descent.
    gamma_rescale: Whether to rescale :math:`\gamma` every iteration as
      described in :cite:`scetbon:22b`.
    epsilon: Entropic regularization added on top of low-rank problem.
    initializer: How to initialize the :math:`Q`, :math:`R` and :math:`g`
      factors. Valid options are:

        - `'random'` - :class:`~ott.initializers.linear.initializers_lr.RandomInitializer`.
        - `'rank2'` - :class:`~ott.initializers.linear.initializers_lr.Rank2Initializer`.
        - `'k-means'` - :class:`~ott.initializers.linear.initializers_lr.KMeansInitializer`.
        - `'generalized-k-means'` - :class:`~ott.initializers.linear.initializers_lr.GeneralizedKMeansInitializer`.

      If `None`, :class:`~ott.initializers.linear.initializers_lr.KMeansInitializer`
      is used when the linear problem's geometry is
      :class:`~ott.geometry.pointcloud.PointCloud` or
      :class:`~ott.geometry.low_rank.LRCGeometry`.
      Otherwise, use :class:`~ott.initializers.linear.initializers_lr.RandomInitializer`.

    lse_mode: Whether to run computations in lse or kernel mode. At the moment,
      only ``lse_mode = True`` is implemented.
    inner_iterations: Number of inner iterations used by the algorithm before
      re-evaluating progress.
    use_danskin: Use Danskin theorem to evaluate gradient of objective w.r.t.
      input parameters. Only `True` handled at this moment.
    implicit_diff: Whether to use implicit differentiation. Currently, only
      ``implicit_diff = False`` is implemented.
    kwargs_dys: Keyword arguments passed to :meth:`dykstra_update`.
    kwargs_init: Keyword arguments for
      :class:`~ott.initializers.linear.initializers_lr.LRInitializer`.
    kwargs: Keyword arguments for
      :class:`~ott.solvers.linear.sinkhorn.Sinkhorn`.
  """

  def __init__(
      self,
      rank: int,
      gamma: float = 10.,
      gamma_rescale: bool = True,
      epsilon: float = 0.,
      initializer: Optional[Union[Literal["random", "rank2", "k-means",
                                          "generalized-k-means"],
                                  init_lib.LRInitializer]] = "random",
      lse_mode: bool = True,
      inner_iterations: int = 10,
      use_danskin: bool = True,
      implicit_diff: bool = False,
      kwargs_dys: Optional[Mapping[str, Any]] = None,
      kwargs_init: Optional[Mapping[str, Any]] = None,
      **kwargs: Any,
  ):
    assert lse_mode, "Kernel mode not yet implemented."
    assert not implicit_diff, "Implicit diff. not yet implemented."
    super().__init__(
        lse_mode=lse_mode,
        inner_iterations=inner_iterations,
        use_danskin=use_danskin,
        implicit_diff=implicit_diff,
        **kwargs
    )
    self.rank = rank
    self.gamma = gamma
    self.gamma_rescale = gamma_rescale
    self.epsilon = epsilon
    self.initializer = initializer
    # can be `None`
    self.kwargs_dys = {} if kwargs_dys is None else kwargs_dys
    self.kwargs_init = {} if kwargs_init is None else kwargs_init

  def __call__(
      self,
      ot_prob: linear_problem.LinearProblem,
      init: Tuple[Optional[jnp.ndarray], Optional[jnp.ndarray],
                  Optional[jnp.ndarray]] = (None, None, None),
      key: Optional[jnp.ndarray] = None,
      **kwargs: Any,
  ) -> LRSinkhornOutput:
    """Run low-rank Sinkhorn.

    Args:
      ot_prob: Linear OT problem.
      init: Initial values for the low-rank factors:

        - :attr:`~ott.solvers.linear.sinkhorn_lr.LRSinkhornOutput.q`.
        - :attr:`~ott.solvers.linear.sinkhorn_lr.LRSinkhornOutput.r`.
        - :attr:`~ott.solvers.linear.sinkhorn_lr.LRSinkhornOutput.g`.

        Any `None` values will be initialized using the initializer.
      key: Random key for seeding.
      kwargs: Additional arguments when calling the initializer.

    Returns:
      The low-rank Sinkhorn output.
    """
    assert ot_prob.is_balanced, "Unbalanced case is not implemented."
    initializer = self.create_initializer(ot_prob)
    init = initializer(ot_prob, *init, key=key, **kwargs)
    run_fn = jax.jit(run) if self.jit else run
    return run_fn(ot_prob, self, init)

  def _lr_costs(
      self,
      ot_prob: linear_problem.LinearProblem,
      state: LRSinkhornState,
  ) -> Tuple[jnp.ndarray, jnp.ndarray, jnp.ndarray, float]:
    log_q, log_r, log_g = (
        mu.safe_log(state.q), mu.safe_log(state.r), mu.safe_log(state.g)
    )

    grad_q = ot_prob.geom.apply_cost(state.r, axis=1) / state.g[None, :]
    grad_r = ot_prob.geom.apply_cost(state.q) / state.g[None, :]
    diag_qcr = jnp.sum(
        state.q * ot_prob.geom.apply_cost(state.r, axis=1), axis=0
    )
    grad_g = -diag_qcr / (state.g ** 2)
    if self.is_entropic:
      grad_q += self.epsilon * log_q
      grad_r += self.epsilon * log_r
      grad_g += self.epsilon * log_g

    if self.gamma_rescale:
      norm_q = jnp.max(jnp.abs(grad_q)) ** 2
      norm_r = jnp.max(jnp.abs(grad_r)) ** 2
      norm_g = jnp.max(jnp.abs(grad_g)) ** 2
      gamma = self.gamma / jnp.max(jnp.array([norm_q, norm_r, norm_g]))
    else:
      gamma = self.gamma

    c_q = grad_q - (1. / gamma) * log_q
    c_r = grad_r - (1. / gamma) * log_r
    h = -grad_g + (1. / gamma) * log_g
    return c_q, c_r, h, gamma

  def dykstra_update(
      self,
      c_q: jnp.ndarray,
      c_r: jnp.ndarray,
      h: jnp.ndarray,
      gamma: float,
      ot_prob: linear_problem.LinearProblem,
      min_entry_value: float = 1e-6,
      tolerance: float = 1e-3,
      min_iter: int = 0,
      inner_iter: int = 10,
      max_iter: int = 10000
  ) -> Tuple[jnp.ndarray, jnp.ndarray, jnp.ndarray]:
    """Run Dykstra's algorithm."""
    # shortcuts for problem's definition.
    r = self.rank
    n, m = ot_prob.geom.shape
    loga, logb = jnp.log(ot_prob.a), jnp.log(ot_prob.b)

    h_old = h
    g1_old, g2_old = jnp.zeros(r), jnp.zeros(r)
    f1, f2 = jnp.zeros(n), jnp.zeros(m)

    w_gi, w_gp = jnp.zeros(r), jnp.zeros(r)
    w_q, w_r = jnp.zeros(r), jnp.zeros(r)
    err = jnp.inf
    state_inner = f1, f2, g1_old, g2_old, h_old, w_gi, w_gp, w_q, w_r, err
    constants = c_q, c_r, loga, logb

    def cond_fn(
        iteration: int, constants: Tuple[jnp.ndarray, ...],
        state_inner: Tuple[jnp.ndarray, ...]
    ) -> bool:
      del iteration, constants
      *_, err = state_inner
      return err > tolerance

    def _softm(
        f: jnp.ndarray, g: jnp.ndarray, c: jnp.ndarray, axis: int
    ) -> jnp.ndarray:
      return jsp.special.logsumexp(
          gamma * (f[:, None] + g[None, :] - c), axis=axis
      )

    def body_fn(
        iteration: int, constants: Tuple[jnp.ndarray, ...],
        state_inner: Tuple[jnp.ndarray, ...], compute_error: bool
    ) -> Tuple[jnp.ndarray, ...]:
      # TODO(michalk8): in the future, use `NamedTuple`
      f1, f2, g1_old, g2_old, h_old, w_gi, w_gp, w_q, w_r, err = state_inner
      c_q, c_r, loga, logb = constants

      # First Projection
      f1 = jnp.where(
          jnp.isfinite(loga),
          (loga - _softm(f1, g1_old, c_q, axis=1)) / gamma + f1, loga
      )
      f2 = jnp.where(
          jnp.isfinite(logb),
          (logb - _softm(f2, g2_old, c_r, axis=1)) / gamma + f2, logb
      )

      h = h_old + w_gi
      h = jnp.maximum(jnp.log(min_entry_value) / gamma, h)
      w_gi += h_old - h
      h_old = h

      # Update couplings
      g_q = _softm(f1, g1_old, c_q, axis=0)
      g_r = _softm(f2, g2_old, c_r, axis=0)

      # Second Projection
      h = (1. / 3.) * (h_old + w_gp + w_q + w_r)
      h += g_q / (3. * gamma)
      h += g_r / (3. * gamma)
      g1 = h + g1_old - g_q / gamma
      g2 = h + g2_old - g_r / gamma

      w_q = w_q + g1_old - g1
      w_r = w_r + g2_old - g2
      w_gp = h_old + w_gp - h

      q, r, _ = recompute_couplings(f1, g1, c_q, f2, g2, c_r, h, gamma)

      g1_old = g1
      g2_old = g2
      h_old = h

      err = jax.lax.cond(
          jnp.logical_and(compute_error, iteration >= min_iter),
          lambda: solution_error(q, r, ot_prob, self.norm_error, self.lse_mode)[
              0], lambda: err
      )

      return f1, f2, g1_old, g2_old, h_old, w_gi, w_gp, w_q, w_r, err

    def recompute_couplings(
        f1: jnp.ndarray,
        g1: jnp.ndarray,
        c_q: jnp.ndarray,
        f2: jnp.ndarray,
        g2: jnp.ndarray,
        c_r: jnp.ndarray,
        h: jnp.ndarray,
        gamma: float,
    ) -> Tuple[jnp.ndarray, jnp.ndarray, jnp.ndarray]:
      q = jnp.exp(gamma * (f1[:, None] + g1[None, :] - c_q))
      r = jnp.exp(gamma * (f2[:, None] + g2[None, :] - c_r))
      g = jnp.exp(gamma * h)
      return q, r, g

    state_inner = fixed_point_loop.fixpoint_iter_backprop(
        cond_fn, body_fn, min_iter, max_iter, inner_iter, constants, state_inner
    )

    f1, f2, g1_old, g2_old, h_old, _, _, _, _, _ = state_inner
    return recompute_couplings(f1, g1_old, c_q, f2, g2_old, c_r, h_old, gamma)

  def lse_step(
      self, ot_prob: linear_problem.LinearProblem, state: LRSinkhornState,
      iteration: int
  ) -> LRSinkhornState:
    """LR Sinkhorn LSE update."""
    c_q, c_r, h, gamma = self._lr_costs(ot_prob, state)
    q, r, g = self.dykstra_update(
        c_q, c_r, h, gamma, ot_prob, **self.kwargs_dys
    )
    return state.set(q=q, g=g, r=r, gamma=gamma)

  def kernel_step(
      self, ot_prob: linear_problem.LinearProblem, state: LRSinkhornState,
      iteration: int
  ) -> NoReturn:
    """Not implemented."""
    # TODO(cuturi): kernel step not implemented.
    raise NotImplementedError("Not implemented.")

  def one_iteration(
      self, ot_prob: linear_problem.LinearProblem, state: LRSinkhornState,
      iteration: int, compute_error: bool
  ) -> LRSinkhornState:
    """Carries out one LR sinkhorn iteration.

    Depending on lse_mode, these iterations can be either in:

      - log-space for numerical stability.
      - scaling space, using standard kernel-vector multiply operations.

    Args:
      ot_prob: the transport problem definition
      state: LRSinkhornState named tuple.
      iteration: the current iteration of the Sinkhorn outer loop.
      compute_error: flag to indicate this iteration computes/stores an error

    Returns:
      The updated state.
    """
    previous_state = state
    it = iteration // self.inner_iterations
    if self.lse_mode:  # In lse_mode, run additive updates.
      state = self.lse_step(ot_prob, state, iteration)
    else:
      state = self.kernel_step(ot_prob, state, iteration)

    # re-computes error if compute_error is True, else set it to inf.
    cost = jax.lax.cond(
        jnp.logical_and(compute_error, iteration >= self.min_iterations),
        lambda: state.reg_ot_cost(ot_prob), lambda: jnp.inf
    )
    error = state.compute_error(previous_state)
    crossed_threshold = jnp.logical_or(
        state.crossed_threshold,
        jnp.logical_and(
            state.errors[it - 1] >= self.threshold, error < self.threshold
        )
    )

    return state.set(
        costs=state.costs.at[it].set(cost),
        errors=state.errors.at[it].set(error),
        crossed_threshold=crossed_threshold,
    )

  @property
  def norm_error(self) -> Tuple[int]:  # noqa: D102
    return self._norm_error,

  @property
  def is_entropic(self) -> bool:
    """Whether entropy regularization is used."""
    return self.epsilon > 0.

  def create_initializer(
      self, prob: linear_problem.LinearProblem
  ) -> init_lib.LRInitializer:
    """Create a low-rank Sinkhorn initializer.

    Args:
      prob: Linear OT problem used to determine the initializer.

    Returns:
      Low-rank initializer.
    """
    if isinstance(self.initializer, init_lib.LRInitializer):
      initializer = self.initializer
    elif self.initializer is None:
      kind = "k-means" if isinstance(
          prob.geom, (pointcloud.PointCloud, low_rank.LRCGeometry)
      ) else "random"
      initializer = init_lib.LRInitializer.from_solver(
          self, kind=kind, **self.kwargs_init
      )
    else:
      initializer = init_lib.LRInitializer.from_solver(
          self, kind=self.initializer, **self.kwargs_init
      )

    assert initializer.rank == self.rank, \
        f"Expected initializer of rank `{self.rank}`, " \
        f"found `{initializer.rank}`."
    return initializer

  def init_state(
      self, ot_prob: linear_problem.LinearProblem,
      init: Tuple[jnp.ndarray, jnp.ndarray, jnp.ndarray]
  ) -> LRSinkhornState:
    """Return the initial state of the loop."""
    q, r, g = init
    return LRSinkhornState(
        q=q,
        r=r,
        g=g,
        gamma=self.gamma,
        costs=-jnp.ones(self.outer_iterations),
        errors=-jnp.ones(self.outer_iterations),
        crossed_threshold=False,
    )

  def output_from_state(
      self, ot_prob: linear_problem.LinearProblem, state: LRSinkhornState
  ) -> LRSinkhornOutput:
    """Create an output from a loop state.

    Args:
      ot_prob: the transport problem.
      state: a LRSinkhornState.

    Returns:
      A LRSinkhornOutput.
    """
    return LRSinkhornOutput(
        shape=(state.q.shape[0], state.r.shape[0]),
        q=state.q,
        r=state.r,
        g=state.g,
        ot_prob=ot_prob,
        costs=state.costs,
        errors=state.errors,
    )

  def _converged(self, state: LRSinkhornState, iteration: int) -> bool:

    def conv_crossed(prev_err: float, curr_err: float) -> bool:
      return jnp.logical_and(
          prev_err < self.threshold, curr_err < self.threshold
      )

    def conv_not_crossed(prev_err: float, curr_err: float) -> bool:
      return jnp.logical_and(curr_err < prev_err, curr_err < self.threshold)

    # for convergence error, we consider 2 possibilities:
    # 1. we either crossed the convergence threshold; in this case we require
    #   that the previous error was also below the threshold
    # 2. we haven't crossed the threshold; in this case, we can be below or
    #   above the threshold:
    #     if we're above, we wait until we reach the convergence threshold and
    #     then, the above condition applies
    #     if we're below and we improved w.r.t. the previous iteration,
    #     we have converged; otherwise we continue, since we may be stuck
    #     in a local minimum (e.g., during the initial iterations)

    it = iteration // self.inner_iterations
    return jax.lax.cond(
        state.crossed_threshold, conv_crossed, conv_not_crossed,
        state.errors[it - 2], state.errors[it - 1]
    )

  def _diverged(self, state: LRSinkhornState, iteration: int) -> bool:
    it = iteration // self.inner_iterations
    return jnp.logical_and(
        jnp.logical_not(jnp.isfinite(state.errors[it - 1])),
        jnp.logical_not(jnp.isfinite(state.costs[it - 1]))
    )


def run(
    ot_prob: linear_problem.LinearProblem,
    solver: LRSinkhorn,
    init: Tuple[Optional[jnp.ndarray], Optional[jnp.ndarray],
                Optional[jnp.ndarray]],
) -> LRSinkhornOutput:
  """Run loop of the solver, outputting a state upgraded to an output."""
  out = sinkhorn.iterations(ot_prob, solver, init)
  out = out.set_cost(
      ot_prob, lse_mode=solver.lse_mode, use_danskin=solver.use_danskin
  )
  return out<|MERGE_RESOLUTION|>--- conflicted
+++ resolved
@@ -153,27 +153,7 @@
     return compute_reg_ot_cost(self.q, self.r, self.g, ot_prob, use_danskin)
 
   @property
-<<<<<<< HEAD
-  def linear_output(self) -> bool:
-=======
-  def linear(self) -> bool:  # noqa: D102
-    return isinstance(self.ot_prob, linear_problem.LinearProblem)
-
-  @property
-  def geom(self) -> geometry.Geometry:  # noqa: D102
-    return self.ot_prob.geom
-
-  @property
-  def a(self) -> jnp.ndarray:  # noqa: D102
-    return self.ot_prob.a
-
-  @property
-  def b(self) -> jnp.ndarray:  # noqa: D102
-    return self.ot_prob.b
-
-  @property
   def linear_output(self) -> bool:  # noqa: D102
->>>>>>> 04051dbb
     return True
 
   @property
@@ -193,13 +173,10 @@
     # for `axis=0`: (batch, m), (m, r), (r,), (r, n)
     return ((inputs @ r) * self._inv_g) @ q.T
 
-<<<<<<< HEAD
-=======
   def marginal(self, axis: int) -> jnp.ndarray:  # noqa: D102
     length = self.q.shape[0] if axis == 0 else self.r.shape[0]
     return self.apply(jnp.ones(length,), axis=axis)
 
->>>>>>> 04051dbb
   def cost_at_geom(self, other_geom: geometry.Geometry) -> float:
     """Return OT cost for current solution, evaluated at any cost matrix."""
     return jnp.sum(self.q * other_geom.apply_cost(self.r, axis=1) * self._inv_g)
