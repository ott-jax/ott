# Copyright OTT-JAX
#
# Licensed under the Apache License, Version 2.0 (the "License");
# you may not use this file except in compliance with the License.
# You may obtain a copy of the License at
#
#   http://www.apache.org/licenses/LICENSE-2.0
#
# Unless required by applicable law or agreed to in writing, software
# distributed under the License is distributed on an "AS IS" BASIS,
# WITHOUT WARRANTIES OR CONDITIONS OF ANY KIND, either express or implied.
# See the License for the specific language governing permissions and
# limitations under the License.
"""A Jax version of the W barycenter algorithm (Cuturi Doucet 2014)."""
import functools
from typing import Any, NamedTuple, Optional, Tuple

import jax
import jax.numpy as jnp

from ott.geometry import pointcloud
from ott.math import fixed_point_loop
from ott.math import utils as mu
from ott.problems.linear import barycenter_problem, linear_problem
from ott.solvers import was_solver

__all__ = ["FreeBarycenterState", "FreeWassersteinBarycenter"]


class FreeBarycenterState(NamedTuple):
  """Holds the state of the Wasserstein barycenter solver.

  Args:
    costs: Holds the sequence of regularized GW costs seen through the outer
      loop of the solver.
    linear_convergence: Holds the sequence of bool convergence flags of the
      inner Sinkhorn iterations.
    errors: Holds sequence of vectors of errors of the Sinkhorn algorithm
      at each iteration.
    x: barycenter points.
    a: barycenter weights.
  """

  costs: Optional[jnp.ndarray] = None
  linear_convergence: Optional[jnp.ndarray] = None
  errors: Optional[jnp.ndarray] = None
  x: Optional[jnp.ndarray] = None
  a: Optional[jnp.ndarray] = None

  def set(self, **kwargs: Any) -> 'FreeBarycenterState':
    """Return a copy of self, possibly with overwrites."""
    return self._replace(**kwargs)

  def update(
      self, iteration: int, bar_prob: barycenter_problem.FreeBarycenterProblem,
      linear_ot_solver: Any, store_errors: bool
  ) -> 'FreeBarycenterState':
    """Update the state of the solver.

    Args:
      iteration: the current iteration of the outer loop.
      bar_prob: the barycenter problem.
      linear_ot_solver: the linear OT solver to use.
      store_errors: whether to store the errors of the inner loop.

    Returns:
      The updated state.
    """
    seg_y, seg_b = bar_prob.segmented_y_b

    @functools.partial(jax.vmap, in_axes=[None, None, 0, 0])
    def solve_linear_ot(
        a: Optional[jnp.ndarray], x: jnp.ndarray, b: jnp.ndarray, y: jnp.ndarray
    ):
      out = linear_ot_solver(
          linear_problem.LinearProblem(
              pointcloud.PointCloud(
                  x,
                  y,
                  src_mask=a > 0.,
                  tgt_mask=b > 0.,
                  cost_fn=bar_prob.cost_fn,
                  epsilon=bar_prob.epsilon
              ), a, b
          )
      )
      return (
          out.reg_ot_cost, out.converged, out.matrix,
          out.errors if store_errors else None
      )

    if bar_prob.debiased:
      raise NotImplementedError(
          "Debiased version of continuous Wasserstein barycenter "
          "not yet implemented."
      )

    reg_ot_costs, convergeds, matrices, errors = solve_linear_ot(
        self.a, self.x, seg_b, seg_y
    )

    cost = jnp.sum(reg_ot_costs * bar_prob.weights)
    updated_costs = self.costs.at[iteration].set(cost)
    converged = jnp.all(convergeds)
    linear_convergence = self.linear_convergence.at[iteration].set(converged)

    if store_errors and self.errors is not None:
      errors = self.errors.at[iteration, :, :].set(errors)
    else:
      errors = None

    # Approximation of barycenter as barycenter of barycenters per measure.

    barycenters_per_measure = mu.barycentric_projection(
        matrices, seg_y, bar_prob.cost_fn
    )

    x_new = jax.vmap(
        bar_prob.cost_fn.barycenter, in_axes=[None, 1]
    )(bar_prob.weights, barycenters_per_measure)

    return self.set(
        costs=updated_costs,
        linear_convergence=linear_convergence,
        errors=errors,
        x=x_new
    )


@jax.tree_util.register_pytree_node_class
class FreeWassersteinBarycenter(was_solver.WassersteinSolver):
  """A Continuous Wassertsein barycenter solver, built on WassersteinSolver."""

  def __call__(  # noqa: D102
      self,
      bar_prob: barycenter_problem.FreeBarycenterProblem,
      bar_size: int = 100,
      x_init: Optional[jnp.ndarray] = None,
<<<<<<< HEAD
      rng: jax.random.PRNGKeyArray = jax.random.PRNGKey(0)
  ) -> BarycenterState:
=======
      rng: int = 0
  ) -> FreeBarycenterState:
>>>>>>> 9bd2fe9d
    # TODO(michalk8): no reason for iterations to be outside this class
    run_fn = jax.jit(iterations, static_argnums=1) if self.jit else iterations
    return run_fn(self, bar_size, bar_prob, x_init, rng)

  def init_state(
      self,
      bar_prob: barycenter_problem.FreeBarycenterProblem,
      bar_size: int,
      x_init: Optional[jnp.ndarray] = None,
      # TODO(michalk8): change the API to pass the PRNG key directly
<<<<<<< HEAD
      rng: jax.random.PRNGKeyArray = jax.random.PRNGKey(0),
  ) -> BarycenterState:
=======
      rng: int = 0,
  ) -> FreeBarycenterState:
>>>>>>> 9bd2fe9d
    """Initialize the state of the Wasserstein barycenter iterations.

    Args:
      bar_prob: The barycenter problem.
      bar_size: Size of the barycenter.
      x_init: Initial barycenter estimate of shape ``[bar_size, ndim]``.
        If `None`, ``bar_size`` points will be sampled from the input
        measures according to their weights
        :attr:`~ott.problems.linear.barycenter_problem.BarycenterProblem.flattened_y`.
      rng: Key for seeding.

    Returns:
      The initial barycenter state.
    """
    if x_init is not None:
      assert bar_size == x_init.shape[0]
      x = x_init
    else:
      # sample randomly points in the support of the y measures
      indices_subset = jax.random.choice(
          rng,
          a=bar_prob.flattened_y.shape[0],
          shape=(bar_size,),
          replace=False,
          p=bar_prob.flattened_b
      )
      x = bar_prob.flattened_y[indices_subset, :]

    # TODO(cuturi) expand to non-uniform weights for barycenter.
    a = jnp.ones((bar_size,)) / bar_size
    num_iter = self.max_iterations
    if self.store_inner_errors:
      errors = -jnp.ones((
          num_iter, bar_prob.num_measures,
          self.linear_ot_solver.outer_iterations
      ))
    else:
      errors = None
    return FreeBarycenterState(
        -jnp.ones((num_iter,)), -jnp.ones((num_iter,)), errors, x, a
    )

  def output_from_state(  # noqa: D102
      self, state: FreeBarycenterState
  ) -> FreeBarycenterState:
    # TODO(michalk8): create an output variable to match rest of the framework
    return state


def iterations(
<<<<<<< HEAD
    solver: WassersteinBarycenter, bar_size: int,
    bar_prob: barycenter_problem.BarycenterProblem, x_init: jnp.ndarray,
    rng: jax.random.PRNGKeyArray
) -> BarycenterState:
=======
    solver: FreeWassersteinBarycenter, bar_size: int,
    bar_prob: barycenter_problem.FreeBarycenterProblem, x_init: jnp.ndarray,
    rng: int
) -> FreeBarycenterState:
>>>>>>> 9bd2fe9d
  """Jittable Wasserstein barycenter outer loop."""

  def cond_fn(
      iteration: int,
      constants: Tuple[FreeWassersteinBarycenter,
                       barycenter_problem.FreeBarycenterProblem],
      state: FreeBarycenterState
  ) -> bool:
    solver, _ = constants
    return solver._continue(state, iteration)

  def body_fn(
      iteration, constants: Tuple[FreeWassersteinBarycenter,
                                  barycenter_problem.FreeBarycenterProblem],
      state: FreeBarycenterState, compute_error: bool
  ) -> FreeBarycenterState:
    del compute_error  # Always assumed True
    solver, bar_prob = constants
    return state.update(
        iteration, bar_prob, solver.linear_ot_solver, solver.store_inner_errors
    )

  state = fixed_point_loop.fixpoint_iter(
      cond_fn=cond_fn,
      body_fn=body_fn,
      min_iterations=solver.min_iterations,
      max_iterations=solver.max_iterations,
      inner_iterations=1,
      constants=(solver, bar_prob),
      state=solver.init_state(bar_prob, bar_size, x_init, rng)
  )

  return solver.output_from_state(state)<|MERGE_RESOLUTION|>--- conflicted
+++ resolved
@@ -129,20 +129,15 @@
 
 @jax.tree_util.register_pytree_node_class
 class FreeWassersteinBarycenter(was_solver.WassersteinSolver):
-  """A Continuous Wassertsein barycenter solver, built on WassersteinSolver."""
+  """Continuous Wassertsein barycenter solver."""
 
   def __call__(  # noqa: D102
       self,
       bar_prob: barycenter_problem.FreeBarycenterProblem,
       bar_size: int = 100,
       x_init: Optional[jnp.ndarray] = None,
-<<<<<<< HEAD
       rng: jax.random.PRNGKeyArray = jax.random.PRNGKey(0)
-  ) -> BarycenterState:
-=======
-      rng: int = 0
-  ) -> FreeBarycenterState:
->>>>>>> 9bd2fe9d
+  ) -> FreeBarycenterState:
     # TODO(michalk8): no reason for iterations to be outside this class
     run_fn = jax.jit(iterations, static_argnums=1) if self.jit else iterations
     return run_fn(self, bar_size, bar_prob, x_init, rng)
@@ -152,14 +147,8 @@
       bar_prob: barycenter_problem.FreeBarycenterProblem,
       bar_size: int,
       x_init: Optional[jnp.ndarray] = None,
-      # TODO(michalk8): change the API to pass the PRNG key directly
-<<<<<<< HEAD
       rng: jax.random.PRNGKeyArray = jax.random.PRNGKey(0),
-  ) -> BarycenterState:
-=======
-      rng: int = 0,
-  ) -> FreeBarycenterState:
->>>>>>> 9bd2fe9d
+  ) -> FreeBarycenterState:
     """Initialize the state of the Wasserstein barycenter iterations.
 
     Args:
@@ -168,8 +157,8 @@
       x_init: Initial barycenter estimate of shape ``[bar_size, ndim]``.
         If `None`, ``bar_size`` points will be sampled from the input
         measures according to their weights
-        :attr:`~ott.problems.linear.barycenter_problem.BarycenterProblem.flattened_y`.
-      rng: Key for seeding.
+        :attr:`~ott.problems.linear.barycenter_problem.FreeBarycenterProblem.flattened_y`.
+      rng: Random key for seeding.
 
     Returns:
       The initial barycenter state.
@@ -210,17 +199,9 @@
 
 
 def iterations(
-<<<<<<< HEAD
-    solver: WassersteinBarycenter, bar_size: int,
-    bar_prob: barycenter_problem.BarycenterProblem, x_init: jnp.ndarray,
-    rng: jax.random.PRNGKeyArray
-) -> BarycenterState:
-=======
     solver: FreeWassersteinBarycenter, bar_size: int,
     bar_prob: barycenter_problem.FreeBarycenterProblem, x_init: jnp.ndarray,
-    rng: int
-) -> FreeBarycenterState:
->>>>>>> 9bd2fe9d
+    rng: jax.random.PRNGKeyArray
   """Jittable Wasserstein barycenter outer loop."""
 
   def cond_fn(
