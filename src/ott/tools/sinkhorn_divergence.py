--- conflicted
+++ resolved
@@ -43,22 +43,6 @@
   Args:
     divergence: value of the Sinkhorn divergence
     geoms: three geometries describing the Sinkhorn divergence, of respective
-<<<<<<< HEAD
-      sizes :math:`n\times m, n\times n, m\times m`.
-    a: vector of marginal weights for first set.
-    b: vector of marginal weights for second set.
-    potentials: three pairs of potential vectors, of sizes
-      :math:`(n,n), (n,m), (m,m)`. Used when the solver used to compute the
-      divergence was vanilla Sinkhorn.
-    factors: three triplets of matrices, of sizes
-      :math:`((n,r), (m,r), (r,)), ((n,r),(n,r,), (r,)), ((m,r),(m,r,), (r,))`.
-      These are only returned when the solver used to compute the divergence was
-      low-rank Sinkhorn.
-    converged: triplet of bools indicating the convergence on each of the three
-      problems run to compute the divergence.
-    n_iters: number of iterations that were run for each of the three
-      computations
-=======
       sizes ``[n, m], [n, n], [m, m]`` if their cost or kernel matrices where
       instantiated.
     a: first ``[n,]`` vector of marginal weights.
@@ -77,7 +61,6 @@
       three problems run to compute the divergence.
     n_iters: number of iterations keeping track of compute effort needed to
       complete each of the three terms in the divergence.
->>>>>>> 772900bc
   """
   divergence: float
   geoms: Tuple[geometry.Geometry, geometry.Geometry, geometry.Geometry]
