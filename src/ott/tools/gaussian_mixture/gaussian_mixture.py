# Copyright OTT-JAX
#
# Licensed under the Apache License, Version 2.0 (the "License");
# you may not use this file except in compliance with the License.
# You may obtain a copy of the License at
#
#   http://www.apache.org/licenses/LICENSE-2.0
#
# Unless required by applicable law or agreed to in writing, software
# distributed under the License is distributed on an "AS IS" BASIS,
# WITHOUT WARRANTIES OR CONDITIONS OF ANY KIND, either express or implied.
# See the License for the specific language governing permissions and
# limitations under the License.
"""Pytree for a Gaussian mixture model."""

from typing import List, Optional, Tuple, Union

import jax
import jax.numpy as jnp

from ott.tools.gaussian_mixture import gaussian, linalg, probabilities, scale_tril

__all__ = ["GaussianMixture"]


def get_summary_stats_from_points_and_assignment_probs(
    points: jnp.ndarray, point_weights: jnp.ndarray,
    assignment_probs: jnp.ndarray
) -> Tuple[jnp.ndarray, jnp.ndarray, jnp.ndarray]:
  """Get component summary stats from points and component probabilities.

  Args:
    points: array of points, shape (n, n_dim)
    point_weights: array of weights for the points, shape (n,)
    assignment_probs: array of component assignment probabilities for the
      points, shape (n, n_components)

  Returns:
    Tuple containing for each component,
    * the sample mean for each component, shape (n_components, n_dim)
    * the sample covariance for each component,
        shape (n_components, n_dim, n_dim)
    * the weight for each component,
        shape (n_components,)
  """

  def component_from_points(points, point_weights, assignment_probs):
    component_weight = (
        jnp.sum(point_weights * assignment_probs) / jnp.sum(point_weights)
    )
    component_mean, component_cov = linalg.get_mean_and_cov(
        points=points, weights=point_weights * assignment_probs
    )
    return component_mean, component_cov, component_weight

  components_from_points_fn = jax.vmap(
      component_from_points, in_axes=(None, None, 1), out_axes=0
  )

  return components_from_points_fn(points, point_weights, assignment_probs)


@jax.tree_util.register_pytree_node_class
class GaussianMixture:
  """Pytree for a Gaussian Mixture model."""

  def __init__(
      self, loc: jnp.ndarray, scale_params: jnp.ndarray,
      component_weight_ob: probabilities.Probabilities
  ):
    self._loc = loc
    self._scale_params = scale_params
    self._component_weight_ob = component_weight_ob

  @classmethod
  def from_random(
      cls,
      key: jnp.ndarray,
      n_components: int,
      n_dimensions: int,
      stdev_mean: float = 0.1,
      stdev_cov: float = 0.1,
      stdev_weights: float = 0.1,
      ridge: Union[float, jnp.array] = 0,
      dtype: Optional[jnp.dtype] = None
  ) -> 'GaussianMixture':
    """Construct a random GMM."""
    loc = []
    scale_params = []
    for _ in range(n_components):
      key, subkey = jax.random.split(key)
      component = gaussian.Gaussian.from_random(
          key=subkey,
          n_dimensions=n_dimensions,
          stdev_mean=stdev_mean,
          stdev_cov=stdev_cov,
          ridge=ridge,
          dtype=dtype
      )
      loc.append(component.loc)
      scale_params.append(component.scale.params)
    loc = jnp.stack(loc, axis=0)
    scale_params = jnp.stack(scale_params, axis=0)
    weight_ob = probabilities.Probabilities.from_random(
        key=subkey, n_dimensions=n_components, stdev=stdev_weights, dtype=dtype
    )
    return cls(
        loc=loc, scale_params=scale_params, component_weight_ob=weight_ob
    )

  @classmethod
  def from_mean_cov_component_weights(
      cls, mean: jnp.ndarray, cov: jnp.ndarray, component_weights: jnp.ndarray
  ):
    """Construct a GMM from means, covariances, and component weights."""
    scale_params = []
    for i in range(cov.shape[0]):
      scale_params.append(scale_tril.ScaleTriL.from_covariance(cov[i]).params)
    scale_params = jnp.stack(scale_params, axis=0)
    weight_ob = probabilities.Probabilities.from_probs(component_weights)
    return cls(
        loc=mean, scale_params=scale_params, component_weight_ob=weight_ob
    )

  @classmethod
  def from_points_and_assignment_probs(
      cls,
      points: jnp.ndarray,
      point_weights: jnp.ndarray,
      assignment_probs: jnp.ndarray,
  ) -> 'GaussianMixture':
    """Estimate a GMM from points and a set of component probabilities."""
    mean, cov, wts = get_summary_stats_from_points_and_assignment_probs(
        points=points,
        point_weights=point_weights,
        assignment_probs=assignment_probs
    )
    return cls.from_mean_cov_component_weights(
        mean=mean, cov=cov, component_weights=wts
    )

  @property
  def dtype(self):
<<<<<<< HEAD
    """Get the dtype of the GMM parameters."""
=======
    """Dtype of the GMM parameters."""
>>>>>>> f2be6550
    return self.loc.dtype

  @property
  def n_dimensions(self):
<<<<<<< HEAD
    """Get the number of dimensions of the GMM parameters."""
=======
    """Number of dimensions of the GMM parameters."""
>>>>>>> f2be6550
    return self._loc.shape[-1]

  @property
  def n_components(self):
<<<<<<< HEAD
    """Get the number of components of the GMM parameters."""
=======
    """Number of components of the GMM parameters."""
>>>>>>> f2be6550
    return self._loc.shape[-2]

  @property
  def loc(self) -> jnp.ndarray:
<<<<<<< HEAD
    """Get the location parameters of the GMM."""
=======
    """Location parameters of the GMM."""
>>>>>>> f2be6550
    return self._loc

  @property
  def scale_params(self) -> jnp.ndarray:
<<<<<<< HEAD
    """Get the scale parameters of the GMM."""
=======
    """Scale parameters of the GMM."""
>>>>>>> f2be6550
    return self._scale_params

  @property
  def cholesky(self) -> jnp.ndarray:
<<<<<<< HEAD
    """Get the Cholesky decomposition of the GMM covariance matrices."""
=======
    """Cholesky decomposition of the GMM covariance matrices."""
>>>>>>> f2be6550
    size = self.n_dimensions

    def _get_cholesky(scale_params):
      return scale_tril.ScaleTriL(params=scale_params, size=size).cholesky()

    return jax.vmap(_get_cholesky, in_axes=0, out_axes=0)(self.scale_params)

  @property
  def covariance(self) -> jnp.ndarray:
<<<<<<< HEAD
    """Get the covariance matrices of the GMM."""
=======
    """Covariance matrices of the GMM."""
>>>>>>> f2be6550
    size = self.n_dimensions

    def _get_covariance(scale_params):
      return scale_tril.ScaleTriL(params=scale_params, size=size).covariance()

    return jax.vmap(_get_covariance, in_axes=0, out_axes=0)(self.scale_params)

  @property
  def component_weight_ob(self) -> probabilities.Probabilities:
<<<<<<< HEAD
    """Get the component weight object."""
=======
    """Component weight object."""
>>>>>>> f2be6550
    return self._component_weight_ob

  @property
  def component_weights(self) -> jnp.ndarray:
<<<<<<< HEAD
    """Get the component weights probabilities."""
    return self._component_weight_ob.probs()

  def log_component_weights(self) -> jnp.ndarray:
    """Get the log component weights probabilities."""
=======
    """Component weights probabilities."""
    return self._component_weight_ob.probs()

  def log_component_weights(self) -> jnp.ndarray:
    """Log component weights probabilities."""
>>>>>>> f2be6550
    return self._component_weight_ob.log_probs()

  def _get_normal(
      self, loc: jnp.ndarray, scale_params: jnp.ndarray
  ) -> gaussian.Gaussian:
    size = loc.shape[-1]
    return gaussian.Gaussian(
        loc=loc, scale=scale_tril.ScaleTriL(params=scale_params, size=size)
    )

  def get_component(self, index: int) -> gaussian.Gaussian:
    """Specified GMM component."""
    return self._get_normal(
        loc=self.loc[index], scale_params=self.scale_params[index]
    )

  def components(self) -> List[gaussian.Gaussian]:
    """List of all GMM components."""
    return [self.get_component(i) for i in range(self.n_components)]

  def sample(self, key: jnp.ndarray, size: int) -> jnp.ndarray:
    """Generate samples from the distribution."""
    subkey0, subkey1 = jax.random.split(key)
    component = self.component_weight_ob.sample(key=subkey0, size=size)
    std_samples = jax.random.normal(
        key=subkey1, shape=(size, self.n_dimensions)
    )

    def _transform_single_component(k, scale, loc):

      def _transform_single_value(single_component, single_x):
        return jax.lax.cond(
            single_component == k,
            lambda x: jnp.matmul(scale, x[:, None])[:, 0] + loc, jnp.zeros_like,
            single_x
        )

      return jax.vmap(_transform_single_value)(component, std_samples)

    return jnp.sum(
        jax.vmap(_transform_single_component)
        (jnp.arange(self.n_components), self.cholesky, self.loc),
        axis=0
    )

  def conditional_log_prob(self, x: jnp.ndarray) -> jnp.ndarray:
    """Compute the component-conditional log probability of x.

    Args:
      x: (n, n_dimensions) array of points

    Returns:
      (n, n_components) array of the log probability of x conditioned on it
      having come from each component.
    """

    def _log_prob_single_component(
        loc: jnp.ndarray, scale_params: jnp.ndarray, x: jnp.ndarray
    ):
      norm = self._get_normal(loc=loc, scale_params=scale_params)
      return norm.log_prob(x)

    conditional_log_prob_fn = jax.vmap(
        _log_prob_single_component, in_axes=(0, 0, None), out_axes=1
    )
    return conditional_log_prob_fn(self._loc, self._scale_params, x)

  def log_prob(self, x: jnp.ndarray) -> jnp.ndarray:
    """Compute the log probability of the observations x.

    Args:
      x: (n, n_dimensions) array of points

    Returns:
      (n,) array of log probabilities.
    """
    # p(x) = \sum_i p(x|c_i) p(c_i)
    log_prob_conditional = self.conditional_log_prob(x)
    log_component_weight = self.log_component_weights()
    return jax.scipy.special.logsumexp(
        log_prob_conditional + log_component_weight[None, :], axis=-1
    )

  def get_log_component_posterior(self, x: jnp.ndarray) -> jnp.ndarray:
    """Compute the posterior probability that x came from each component.

    Args:
      x: (n, n_dimensions) array of points

    Returns:
      (n, n_components) array of poster component log probabilities.
    """
    # p(x | c_i) = p(x, c_i) / p(c_i) => p(x, c_i) = p(x | c_i) p(c_i)
    # p(c_i | x) = p(x, c_i) / p(x)
    #            = p(x | c_i) p(c_i) / sum_j(p(x | c_j)p(c_j))
    log_prob_conditional = self.conditional_log_prob(x)
    log_component_weight = self.log_component_weights()
    log_prob_unnorm = log_prob_conditional + log_component_weight[None, :]
    return log_prob_unnorm - jax.scipy.special.logsumexp(
        log_prob_unnorm, axis=-1, keepdims=True
    )

  def has_nans(self) -> bool:  # noqa: D102
    for leaf in jax.tree_util.tree_leaves(self):
      if jnp.any(~jnp.isfinite(leaf)):
        return True
    return False

  def tree_flatten(self):  # noqa: D102
    children = (self.loc, self.scale_params, self.component_weight_ob)
    aux_data = {}
    return children, aux_data

  @classmethod
  def tree_unflatten(cls, aux_data, children):  # noqa: D102
    return cls(*children, **aux_data)

  def __repr__(self):
    class_name = type(self).__name__
    children, aux = self.tree_flatten()
    return '{}({})'.format(
        class_name, ', '.join([repr(c) for c in children] +
                              [f'{k}: {repr(v)}' for k, v in aux.items()])
    )

  def __hash__(self):
    return jax.tree_util.tree_flatten(self).__hash__()

  def __eq__(self, other):
    return jax.tree_util.tree_flatten(self) == jax.tree_util.tree_flatten(other)<|MERGE_RESOLUTION|>--- conflicted
+++ resolved
@@ -18,7 +18,12 @@
 import jax
 import jax.numpy as jnp
 
-from ott.tools.gaussian_mixture import gaussian, linalg, probabilities, scale_tril
+from ott.tools.gaussian_mixture import (
+    gaussian,
+    linalg,
+    probabilities,
+    scale_tril,
+)
 
 __all__ = ["GaussianMixture"]
 
@@ -141,56 +146,32 @@
 
   @property
   def dtype(self):
-<<<<<<< HEAD
-    """Get the dtype of the GMM parameters."""
-=======
     """Dtype of the GMM parameters."""
->>>>>>> f2be6550
     return self.loc.dtype
 
   @property
   def n_dimensions(self):
-<<<<<<< HEAD
-    """Get the number of dimensions of the GMM parameters."""
-=======
     """Number of dimensions of the GMM parameters."""
->>>>>>> f2be6550
     return self._loc.shape[-1]
 
   @property
   def n_components(self):
-<<<<<<< HEAD
-    """Get the number of components of the GMM parameters."""
-=======
     """Number of components of the GMM parameters."""
->>>>>>> f2be6550
     return self._loc.shape[-2]
 
   @property
   def loc(self) -> jnp.ndarray:
-<<<<<<< HEAD
-    """Get the location parameters of the GMM."""
-=======
     """Location parameters of the GMM."""
->>>>>>> f2be6550
     return self._loc
 
   @property
   def scale_params(self) -> jnp.ndarray:
-<<<<<<< HEAD
-    """Get the scale parameters of the GMM."""
-=======
     """Scale parameters of the GMM."""
->>>>>>> f2be6550
     return self._scale_params
 
   @property
   def cholesky(self) -> jnp.ndarray:
-<<<<<<< HEAD
-    """Get the Cholesky decomposition of the GMM covariance matrices."""
-=======
     """Cholesky decomposition of the GMM covariance matrices."""
->>>>>>> f2be6550
     size = self.n_dimensions
 
     def _get_cholesky(scale_params):
@@ -200,11 +181,7 @@
 
   @property
   def covariance(self) -> jnp.ndarray:
-<<<<<<< HEAD
-    """Get the covariance matrices of the GMM."""
-=======
     """Covariance matrices of the GMM."""
->>>>>>> f2be6550
     size = self.n_dimensions
 
     def _get_covariance(scale_params):
@@ -214,28 +191,16 @@
 
   @property
   def component_weight_ob(self) -> probabilities.Probabilities:
-<<<<<<< HEAD
-    """Get the component weight object."""
-=======
     """Component weight object."""
->>>>>>> f2be6550
     return self._component_weight_ob
 
   @property
   def component_weights(self) -> jnp.ndarray:
-<<<<<<< HEAD
-    """Get the component weights probabilities."""
-    return self._component_weight_ob.probs()
-
-  def log_component_weights(self) -> jnp.ndarray:
-    """Get the log component weights probabilities."""
-=======
     """Component weights probabilities."""
     return self._component_weight_ob.probs()
 
   def log_component_weights(self) -> jnp.ndarray:
     """Log component weights probabilities."""
->>>>>>> f2be6550
     return self._component_weight_ob.log_probs()
 
   def _get_normal(
