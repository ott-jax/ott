--- conflicted
+++ resolved
@@ -65,13 +65,9 @@
       cost_threshold: float = -1.0,  # should be negative for animations.
       scale: int = 200,
       show_lines: bool = True,
-<<<<<<< HEAD
-      cmap: str = 'cool',
+      cmap: str = "cool",
       adjust_transparency: bool = False,
       alpha: float = 0.7,
-=======
-      cmap: str = "cool"
->>>>>>> 71b3da96
   ):
     if plt is None:
       raise RuntimeError("Please install `matplotlib` first.")
