<<<<<<< HEAD
from typing_extensions import Protocol
=======
from typing import Protocol

import jax.numpy as jnp
>>>>>>> 058ce104

import jax.numpy as jnp

# TODO(michalk8): introduce additional types here


class Transport(Protocol):
  """Interface for the solution of a transport problem.

  Classes implementing those function do not have to inherit from it, the
  class can however be used in type hints to support duck typing.
  """

  @property
  def matrix(self) -> jnp.ndarray:
    ...

  def apply(self, inputs: jnp.ndarray, axis: int) -> jnp.ndarray:
    ...

  def marginal(self, axis: int = 0) -> jnp.ndarray:
    ...<|MERGE_RESOLUTION|>--- conflicted
+++ resolved
@@ -1,10 +1,4 @@
-<<<<<<< HEAD
-from typing_extensions import Protocol
-=======
 from typing import Protocol
-
-import jax.numpy as jnp
->>>>>>> 058ce104
 
 import jax.numpy as jnp
 
