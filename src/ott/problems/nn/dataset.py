--- conflicted
+++ resolved
@@ -90,11 +90,7 @@
     return self.create_sample_generators()
 
   def create_sample_generators(self) -> Iterator[jnp.array]:
-<<<<<<< HEAD
-    """Creates a generator of samples from the Gaussian mixture.
-=======
     """Random sample generator from Gaussian mixture.
->>>>>>> f2be6550
 
     Returns:
       A generator of samples from the Gaussian mixture.
