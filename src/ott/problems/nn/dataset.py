--- conflicted
+++ resolved
@@ -90,17 +90,12 @@
     return self.create_sample_generators()
 
   def create_sample_generators(self) -> Iterator[jnp.array]:
-<<<<<<< HEAD
-    # create generator which randomly picks center and adds noise
-    key = self.init_rng
-=======
     """Random sample generator from Gaussian mixture.
 
     Returns:
       A generator of samples from the Gaussian mixture.
     """
-    key = self.init_key
->>>>>>> 04051dbb
+    key = self.init_rng
     while True:
       k1, k2, key = jax.random.split(key, 3)
       means = jax.random.choice(k1, self.centers, [self.batch_size])
