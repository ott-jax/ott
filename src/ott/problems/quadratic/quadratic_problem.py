# Copyright OTT-JAX
#
# Licensed under the Apache License, Version 2.0 (the "License");
# you may not use this file except in compliance with the License.
# You may obtain a copy of the License at
#
#   http://www.apache.org/licenses/LICENSE-2.0
#
# Unless required by applicable law or agreed to in writing, software
# distributed under the License is distributed on an "AS IS" BASIS,
# WITHOUT WARRANTIES OR CONDITIONS OF ANY KIND, either express or implied.
# See the License for the specific language governing permissions and
# limitations under the License.
from typing import TYPE_CHECKING, Literal, Optional, Tuple, Union

import jax
import jax.numpy as jnp
import jax.scipy as jsp

from ott import utils
from ott.geometry import epsilon_scheduler, geometry, low_rank, pointcloud
from ott.problems.linear import linear_problem
from ott.problems.quadratic import quadratic_costs
from ott.types import Transport

if TYPE_CHECKING:
  from ott.solvers.linear import sinkhorn_lr

__all__ = ["QuadraticProblem"]


@jax.tree_util.register_pytree_node_class
class QuadraticProblem:
  r"""Quadratic OT problem.

  The quadratic loss of a single OT matrix is assumed to
  have the form given in :cite:`peyre:16`, eq. 4.

  The two geometries below parameterize matrices :math:`C` and :math:`\bar{C}`
  in that equation. The function :math:`L` (of two real values) in that equation
  is assumed to match the form given in eq. 5., with our notations:

  .. math::

    L(x, y) = lin1(x) + lin2(y) - quad1(x) * quad2(y)

  Args:
    geom_xx: Ground geometry of the first space.
    geom_yy: Ground geometry of the second space.
    geom_xy: Geometry defining the linear penalty term for
      Fused Gromov-Wasserstein. If `None`, the problem reduces to a plain
      Gromov-Wasserstein problem.
    fused_penalty: multiplier of the linear term in Fused Gromov-Wasserstein,
      i.e. problem = purely quadratic + fused_penalty * linear problem.
      Ignored if ``geom_xy`` is not specified.
    scale_cost: option to rescale the cost matrices:

      - if :obj:`True`, use the default for each geometry.
      - if :obj:`False`, keep the original scaling in geometries.
      - if :class:`str`, use a specific method available in
        :class:`~ott.geometry.geometry.Geometry` or
        :class:`~ott.geometry.pointcloud.PointCloud`.
      - if :obj:`None`, do not scale the cost matrices.

    a: array representing the probability weights of the samples
      from ``geom_xx``. If `None`, it will be uniform.
    b: array representing the probability weights of the samples
      from ``geom_yy``. If `None`, it will be uniform.
    loss: a 2-tuple of 2-tuples of Callable. The first tuple is the linear
      part of the loss. The second one is the quadratic part (quad1, quad2).
      By default, the loss is set as the 4 functions representing the squared
      Euclidean loss, and this property is taken advantage of in subsequent
      computations. Alternatively, KL loss can be specified in no less optimized
      way.
    tau_a: if `< 1.0`, defines how much unbalanced the problem is on
      the first marginal.
    tau_b: if `< 1.0`, defines how much unbalanced the problem is on
      the second marginal.
    gw_unbalanced_correction: Whether the unbalanced version of
      :cite:`sejourne:21` is used. Otherwise, ``tau_a`` and ``tau_b``
      only affect the inner Sinkhorn loop.
    ranks: Ranks of the cost matrices, see
      :meth:`~ott.geometry.geometry.Geometry.to_LRCGeometry`. Used when
      geometries are *not* :class:`~ott.geometry.pointcloud.PointCloud` with
      `'sqeucl'` cost function. If `-1`, the geometries will not be converted
      to low-rank. If :class:`tuple`, it specifies the ranks of ``geom_xx``,
      ``geom_yy`` and ``geom_xy``, respectively. If :class:`int`, rank is shared
      across all geometries.
    tolerances: Tolerances used when converting geometries to low-rank. Used
      when geometries are not :class:`~ott.geometry.pointcloud.PointCloud` with
      `'sqeucl'` cost. If :class:`float`, it is shared across all geometries.
  """

  def __init__(
      self,
      geom_xx: geometry.Geometry,
      geom_yy: geometry.Geometry,
      geom_xy: Optional[geometry.Geometry] = None,
      fused_penalty: float = 1.0,
      scale_cost: Optional[Union[bool, float, str]] = False,
      a: Optional[jnp.ndarray] = None,
      b: Optional[jnp.ndarray] = None,
      loss: Union[Literal["sqeucl", "kl"], quadratic_costs.GWLoss] = "sqeucl",
      tau_a: Optional[float] = 1.0,
      tau_b: Optional[float] = 1.0,
      gw_unbalanced_correction: bool = True,
      ranks: Union[int, Tuple[int, ...]] = -1,
      tolerances: Union[float, Tuple[float, ...]] = 1e-2,
  ):
    self._geom_xx = geom_xx.set_scale_cost(scale_cost)
    self._geom_yy = geom_yy.set_scale_cost(scale_cost)
    self._geom_xy = (
        None if geom_xy is None else geom_xy.set_scale_cost(scale_cost)
    )
    self.fused_penalty = fused_penalty
    self.scale_cost = scale_cost
    self._a = a
    self._b = b
    self.tau_a = tau_a
    self.tau_b = tau_b
    self.gw_unbalanced_correction = gw_unbalanced_correction
    self.ranks = ranks
    self.tolerances = tolerances

    self._loss_name = loss
    if self._loss_name == "sqeucl":
      self.loss = quadratic_costs.make_square_loss()
    elif loss == "kl":
      self.loss = quadratic_costs.make_kl_loss()
    else:
      self.loss = loss

  def marginal_dependent_cost(
      self,
      marginal_1: jnp.ndarray,
      marginal_2: jnp.ndarray,
      *,
      remove_scale: bool = False,
  ) -> low_rank.LRCGeometry:
    r"""Initialize cost term that depends on the marginals of the transport.

    Uses the first term in eq. 6, p. 1 of :cite:`peyre:16`.

    Let :math:`p` be the `[n,]` marginal of the transport matrix for samples
    from :attr:`geom_xx` and :math:`q` the `[m,]` marginal of the
    transport matrix for samples from :attr:`geom_yy`.

    When ``cost_xx`` (resp. ``cost_yy``) is the cost matrix of :attr:`geom_xx`
    (resp. :attr:`geom_yy`), the cost term that depends on these marginals can
    be written as:

    .. math::

      \text{marginal_dep_term} = \text{lin1}(\text{cost_xx}) p \mathbb{1}_{m}^T
                      +  \mathbb{1}_{n}(\text{lin2}(\text{cost_yy}) q)^T

    This helper function instantiates these two low-rank matrices and groups
    them into a single low-rank cost geometry object.

    Args:
      marginal_1: [n,], first marginal of transport matrix.
      marginal_2: [m,], second marginal of transport matrix.
      remove_scale: Whether to remove any scaling from the cost matrices before
        computing the linearization.

    Returns:
      Low-rank geometry of rank 2, storing normalization constants.
    """
<<<<<<< HEAD
    if self._loss_name == 'sqeucl':  # quadratic apply, efficient for LR
      tmp1 = self.geom_xx.apply_square_cost(marginal_1, axis=1)
      tmp2 = self.geom_yy.apply_square_cost(marginal_2, axis=1)
    elif self._loss_name == 'kl':
      f1, f2 = self.linear_loss
      tmp1 = apply_kernel(self.geom_xx, marginal_1, axis=1, fn=f1)
      tmp2 = apply_kernel(self.geom_yy, marginal_2, axis=1, fn=f2)
    else:
      f1, f2 = self.linear_loss
      tmp1 = apply_cost(self.geom_xx, marginal_1, axis=1, fn=f1)
      tmp2 = apply_cost(self.geom_yy, marginal_2, axis=1, fn=f2)

=======
    geom_xx, geom_yy = self.geom_xx, self.geom_yy
    if remove_scale:
      geom_xx = geom_xx.set_scale_cost(1.0)
      geom_yy = geom_yy.set_scale_cost(1.0)

    if self._loss_name == "sqeucl":  # quadratic apply, efficient for LR
      tmp1 = geom_xx.apply_square_cost(marginal_1, axis=1)
      tmp2 = geom_yy.apply_square_cost(marginal_2, axis=1)
    else:
      f1, f2 = self.linear_loss
      tmp1 = apply_cost(geom_xx, marginal_1, axis=1, fn=f1)
      tmp2 = apply_cost(geom_yy, marginal_2, axis=1, fn=f2)
>>>>>>> 73e2b31f
    x_term = jnp.concatenate((tmp1, jnp.ones_like(tmp1)), axis=1)
    y_term = jnp.concatenate((jnp.ones_like(tmp2), tmp2), axis=1)
    return low_rank.LRCGeometry(cost_1=x_term, cost_2=y_term)

  def cost_unbalanced_correction(
      self,
      transport_matrix: jnp.ndarray,
      marginal_1: jnp.ndarray,
      marginal_2: jnp.ndarray,
      epsilon: epsilon_scheduler.Epsilon,
  ) -> float:
    r"""Calculate cost term from the quadratic divergence when unbalanced.

    In the unbalanced setting (``tau_a < 1.0 or tau_b < 1.0``), the
    introduction of a quadratic divergence :cite:`sejourne:21` adds a term
    to the GW local cost.

    Let :math:`a` [num_a,] be the target weights for samples
    from geom_xx and :math:`b` [num_b,] be the target weights
    for samples from `geom_yy`. Let :math:`P` [num_a, num_b] be the transport
    matrix, :math:`P1` the first marginal and :math:`P^T1` the second marginal.
    The term of the cost matrix coming from the quadratic KL in the
    unbalanced case can be written as:

    `unbalanced_correction_term` =
        :math:`tau_a / (1 - tau_a) * \sum(KL(P1|a))`
        :math:`+ tau_b / (1 - tau_b) * \sum(KL(P^T1|b))`
        :math:`+ epsilon * \sum(KL(P|ab'))`

    Args:
      transport_matrix: jnp.ndarray<float>[num_a, num_b], transport matrix.
      marginal_1: jnp.ndarray<float>[num_a,], marginal of the transport matrix
        for samples from :attr:`geom_xx`.
      marginal_2: jnp.ndarray<float>[num_b,], marginal of the transport matrix
        for samples from :attr:`geom_yy`.
      epsilon: entropy regularizer.

    Returns:
      The cost term.
    """

    def regularizer(tau: float) -> float:
      return eps * tau / (1.0 - tau)

    eps = epsilon._target_init
    marginal_1loga = jsp.special.xlogy(marginal_1, self.a).sum()
    marginal_2logb = jsp.special.xlogy(marginal_2, self.b).sum()

    cost = eps * jsp.special.xlogy(transport_matrix, transport_matrix).sum()
    if self.tau_a != 1.0:
      cost += regularizer(
          self.tau_a
      ) * (-jsp.special.entr(marginal_1).sum() - marginal_1loga)
    if self.tau_b != 1.0:
      cost += regularizer(
          self.tau_b
      ) * (-jsp.special.entr(marginal_2).sum() - marginal_2logb)
    return cost

  # TODO(michalk8): highly coupled to the pre-defined initializer, refactor
  def init_transport_mass(self) -> float:
    """Initialize the transport mass.

    Returns:
      The sum of the elements of the normalized transport matrix.
    """
    a = jax.lax.stop_gradient(self.a)
    b = jax.lax.stop_gradient(self.b)
    return a.sum() * b.sum()

  def update_lr_geom(
      self,
      lr_sink: "sinkhorn_lr.LRSinkhornOutput",
      remove_scale: bool = False,
  ) -> geometry.Geometry:
    """Recompute (possibly LRC) linearization using LR Sinkhorn output."""
    marginal_1 = lr_sink.marginal(1)
    marginal_2 = lr_sink.marginal(0)
    marginal_cost = self.marginal_dependent_cost(
        marginal_1, marginal_2, remove_scale=remove_scale
    )

    # Extract factors from LR Sinkhorn output
    q, r, inv_sqg = lr_sink.q, lr_sink.r, 1.0 / jnp.sqrt(lr_sink.g)
    # Distribute middle marginal evenly across both factors.
    q, r = q * inv_sqg[None, :], r * inv_sqg[None, :]

    # Handle LRC Geometry case.
    h1, h2 = self.quad_loss
<<<<<<< HEAD
    if self._loss_name == 'kl':
      tmp1 = apply_kernel(self.geom_xx, q, axis=1, fn=h1)
      tmp2 = apply_kernel(self.geom_yy, r, axis=1, fn=h2)
    else:
      tmp1 = apply_cost(self.geom_xx, q, axis=1, fn=h1)
      tmp2 = apply_cost(self.geom_yy, r, axis=1, fn=h2)
=======
    geom_xx, geom_yy, geom_xy = self.geom_xx, self.geom_yy, self.geom_xy
    if remove_scale:
      geom_xx = geom_xx.set_scale_cost(1.0)
      geom_yy = geom_yy.set_scale_cost(1.0)
      geom_xy = geom_xy.set_scale_cost(1.0) if self.is_fused else None
    tmp1 = apply_cost(geom_xx, q, axis=1, fn=h1)
    tmp2 = apply_cost(geom_yy, r, axis=1, fn=h2)
>>>>>>> 73e2b31f
    if self.is_low_rank:
      geom = low_rank.LRCGeometry(cost_1=tmp1, cost_2=-tmp2) + marginal_cost
      if self.is_fused:
        geom = geom + geom_xy
    else:
      cost_matrix = marginal_cost.cost_matrix - jnp.dot(tmp1, tmp2.T)
      cost_matrix += self.fused_penalty * self._fused_cost_matrix(remove_scale)
      geom = geometry.Geometry(cost_matrix=cost_matrix)
    return geom  # noqa: RET504

  def update_linearization(
      self,
      transport: Transport,
      epsilon: Optional[Union[epsilon_scheduler.Epsilon, float]] = None,
      old_transport_mass: float = 1.0,
      remove_scale: bool = False,
  ) -> linear_problem.LinearProblem:
    """Update linearization of GW problem by updating cost matrix.

    If the problem is balanced (``tau_a = 1.0 and tau_b = 1.0``), the equation
    follows eq. 6, p. 1 of :cite:`peyre:16`.

    If the problem is unbalanced (``tau_a < 1.0 or tau_b < 1.0``), two cases are
    possible, as explained in :meth:`init_linearization` above.
    Finally, it is also possible to consider a Fused Gromov-Wasserstein problem.
    Details about the resulting cost matrix are also given in
    :meth:`init_linearization`.

    Args:
      transport: Solution of the linearization of the quadratic problem.
      epsilon: An epsilon scheduler or a float passed on to the linearization.
      old_transport_mass: Sum of the elements of the transport matrix at the
        previous iteration.
      remove_scale: Whether to remove any scaling from the cost matrices when
        computing the linearization of the quadratic cost. At the moment, this
        is only used when doing this update at the last outer iteration of the
        :class:`~ott.solvers.quadratic.gromov_wasserstein.GromovWasserstein`
        solver.

    Returns:
      Updated linear OT problem, a new local linearization of GW problem.
    """
    rescale_factor = 1.0
    unbalanced_correction = 0.0

    if not self.is_balanced:
      marginal_1 = transport.marginal(axis=1)
      transport_mass = jax.lax.stop_gradient(marginal_1.sum())
      rescale_factor = jnp.sqrt(old_transport_mass / transport_mass)

    marginal_1 = transport.marginal(axis=1) * rescale_factor
    marginal_2 = transport.marginal(axis=0) * rescale_factor
    marginal_cost = self.marginal_dependent_cost(
        marginal_1, marginal_2, remove_scale=remove_scale
    )

    transport_matrix = transport.matrix * rescale_factor

    if not self.is_balanced:
      # Rescales transport for Unbalanced GW according to Sejourne et al. (2021)
      transport_mass = jax.lax.stop_gradient(marginal_1.sum())
      epsilon = update_epsilon_unbalanced(epsilon, transport_mass)
      unbalanced_correction = self.cost_unbalanced_correction(
          transport_matrix, marginal_1, marginal_2, epsilon
      )

    h1, h2 = self.quad_loss
<<<<<<< HEAD
    if self._loss_name == 'kl':
      tmp = apply_kernel(self.geom_xx, transport_matrix, axis=1, fn=h1)
      tmp = apply_kernel(self.geom_yy, tmp.T, axis=1, fn=h2).T
    else:
      tmp = apply_cost(self.geom_xx, transport_matrix, axis=1, fn=h1)
      tmp = apply_cost(self.geom_yy, tmp.T, axis=1, fn=h2).T
=======
    geom_xx, geom_yy = self.geom_xx, self.geom_yy
    if remove_scale:
      geom_xx = geom_xx.set_scale_cost(1.0)
      geom_yy = geom_yy.set_scale_cost(1.0)

    tmp = apply_cost(geom_xx, transport_matrix, axis=1, fn=h1)
    tmp = apply_cost(geom_yy, tmp.T, axis=1, fn=h2).T
>>>>>>> 73e2b31f

    cost_matrix = marginal_cost.cost_matrix - tmp + unbalanced_correction
    cost_matrix += self.fused_penalty * rescale_factor * \
                   self._fused_cost_matrix(remove_scale)

    geom = geometry.Geometry(cost_matrix=cost_matrix, epsilon=epsilon)

    return linear_problem.LinearProblem(
        geom, self.a, self.b, tau_a=self.tau_a, tau_b=self.tau_b
    )

  def update_lr_linearization(
      self,
      lr_sink: "sinkhorn_lr.LRSinkhornOutput",
      *,
      remove_scale: bool = False,
  ) -> linear_problem.LinearProblem:
    """Update a Quad problem linearization using a LR Sinkhorn."""
    return linear_problem.LinearProblem(
        self.update_lr_geom(lr_sink, remove_scale=remove_scale),
        self.a,
        self.b,
        tau_a=self.tau_a,
        tau_b=self.tau_b
    )

  def _fused_cost_matrix(self,
                         unscale: bool = False) -> Union[float, jnp.ndarray]:
    if not self.is_fused:
      return 0.0
    geom_xy = self.geom_xy
    if unscale:
      geom_xy = geom_xy.set_scale_cost(1.0)

    if isinstance(geom_xy, pointcloud.PointCloud) and geom_xy.is_online:
      return geom_xy._compute_cost_matrix() * geom_xy.inv_scale_cost
    return geom_xy.cost_matrix

  @property
  def _is_low_rank_convertible(self) -> bool:

    def convertible(geom: geometry.Geometry) -> bool:
      return isinstance(geom, low_rank.LRCGeometry) or (
          isinstance(geom, pointcloud.PointCloud) and geom.is_squared_euclidean
      )

    if self.is_low_rank:
      return True

    geom_xx, geom_yy, geom_xy = self.geom_xx, self.geom_yy, self.geom_xy
    # either explicitly via cost factorization or implicitly (e.g., a PC)
    return self.ranks != -1 or (
        convertible(geom_xx) and convertible(geom_yy) and
        (geom_xy is None or convertible(geom_xy))
    )

  def to_low_rank(
      self,
      rng: Optional[jax.random.PRNGKeyArray] = None,
  ) -> "QuadraticProblem":
    """Convert geometries to low-rank.

    Args:
      rng: Random key for seeding.

    Returns:
      Quadratic problem with low-rank geometries.
    """

    def convert(
        vals: Union[int, float, Tuple[Union[int, float], ...]]
    ) -> Tuple[Union[int, float], ...]:
      size = 2 + self.is_fused
      if isinstance(vals, (int, float)):
        return (vals,) * 3
      assert len(vals) == size, vals
      return vals + (None,) * (3 - size)

    if self.is_low_rank:
      return self

    rng = utils.default_prng_key(rng)
    rng1, rng2, rng3 = jax.random.split(rng, 3)
    (geom_xx, geom_yy, geom_xy, *children), aux_data = self.tree_flatten()
    (r1, r2, r3), (t1, t2, t3) = convert(self.ranks), convert(self.tolerances)

    geom_xx = geom_xx.to_LRCGeometry(rank=r1, tol=t1, rng=rng1)
    geom_yy = geom_yy.to_LRCGeometry(rank=r2, tol=t2, rng=rng2)
    if self.is_fused:
      if isinstance(
          geom_xy, pointcloud.PointCloud
      ) and geom_xy.is_squared_euclidean:
        geom_xy = geom_xy.to_LRCGeometry(scale=self.fused_penalty)
      else:
        geom_xy = geom_xy.to_LRCGeometry(
            rank=r3, tol=t3, rng=rng3, scale=self.fused_penalty
        )

    return type(self).tree_unflatten(
        aux_data, [geom_xx, geom_yy, geom_xy] + children
    )

  @property
  def geom_xx(self) -> geometry.Geometry:
    """Geometry of the first space."""
    return self._geom_xx

  @property
  def geom_yy(self) -> geometry.Geometry:
    """Geometry of the second space."""
    return self._geom_yy

  @property
  def geom_xy(self) -> Optional[geometry.Geometry]:
    """Geometry of the joint space."""
    return self._geom_xy

  @property
  def a(self) -> jnp.ndarray:
    """First marginal."""
    num_a = self.geom_xx.shape[0]
    return jnp.ones((num_a,)) / num_a if self._a is None else self._a

  @property
  def b(self) -> jnp.ndarray:
    """Second marginal."""
    num_b = self.geom_yy.shape[0]
    return jnp.ones((num_b,)) / num_b if self._b is None else self._b

  @property
  def is_fused(self) -> bool:
    """Whether the problem is fused."""
    return self.geom_xy is not None

  @property
  def is_low_rank(self) -> bool:
    """Whether all geometries are low-rank."""
    return (
        isinstance(self.geom_xx, low_rank.LRCGeometry) and
        isinstance(self.geom_yy, low_rank.LRCGeometry) and
        (not self.is_fused or isinstance(self.geom_xy, low_rank.LRCGeometry))
    )

  @property
  def linear_loss(self) -> Tuple[quadratic_costs.Loss, quadratic_costs.Loss]:
    """Linear part of the Gromov-Wasserstein loss."""
    return self.loss.f1, self.loss.f2

  @property
  def quad_loss(self) -> Tuple[quadratic_costs.Loss, quadratic_costs.Loss]:
    """Quadratic part of the Gromov-Wasserstein loss."""
    return self.loss.h1, self.loss.h2

  @property
  def is_balanced(self) -> bool:
    """Whether the problem is balanced."""
    return ((not self.gw_unbalanced_correction) or
            (self.tau_a == 1.0 and self.tau_b == 1.0))

  def tree_flatten(self):  # noqa: D102
    return ([self.geom_xx, self.geom_yy, self.geom_xy, self._a, self._b], {
        "tau_a": self.tau_a,
        "tau_b": self.tau_b,
        "loss": self._loss_name,
        "fused_penalty": self.fused_penalty,
        "scale_cost": self.scale_cost,
        "gw_unbalanced_correction": self.gw_unbalanced_correction,
        "ranks": self.ranks,
        "tolerances": self.tolerances
    })

  @classmethod
  def tree_unflatten(cls, aux_data, children):  # noqa: D102
    geoms, (a, b) = children[:3], children[3:]
    return cls(*geoms, a=a, b=b, **aux_data)


def update_epsilon_unbalanced(  # noqa: D103
    epsilon: Union[float, epsilon_scheduler.Epsilon], transport_mass: float
) -> epsilon_scheduler.Epsilon:
  if not isinstance(epsilon, epsilon_scheduler.Epsilon):
    epsilon = epsilon_scheduler.Epsilon(epsilon, scale_epsilon=1.0)
  return epsilon.set(scale_epsilon=epsilon._scale_epsilon * transport_mass)


def apply_cost(  # noqa: D103
    geom: geometry.Geometry, arr: jnp.ndarray, *, axis: int,
    fn: quadratic_costs.Loss
) -> jnp.ndarray:
  return geom.apply_cost(arr, axis=axis, fn=fn.func, is_linear=fn.is_linear)


def apply_kernel(
    geom: geometry.Geometry, arr: jnp.ndarray, *, axis: int,
    fn: quadratic_costs.Loss
) -> jnp.ndarray:
  return geom.apply_kernel(arr, axis=axis, fn=fn.func, is_linear=fn.is_linear)<|MERGE_RESOLUTION|>--- conflicted
+++ resolved
@@ -166,20 +166,7 @@
     Returns:
       Low-rank geometry of rank 2, storing normalization constants.
     """
-<<<<<<< HEAD
-    if self._loss_name == 'sqeucl':  # quadratic apply, efficient for LR
-      tmp1 = self.geom_xx.apply_square_cost(marginal_1, axis=1)
-      tmp2 = self.geom_yy.apply_square_cost(marginal_2, axis=1)
-    elif self._loss_name == 'kl':
-      f1, f2 = self.linear_loss
-      tmp1 = apply_kernel(self.geom_xx, marginal_1, axis=1, fn=f1)
-      tmp2 = apply_kernel(self.geom_yy, marginal_2, axis=1, fn=f2)
-    else:
-      f1, f2 = self.linear_loss
-      tmp1 = apply_cost(self.geom_xx, marginal_1, axis=1, fn=f1)
-      tmp2 = apply_cost(self.geom_yy, marginal_2, axis=1, fn=f2)
-
-=======
+
     geom_xx, geom_yy = self.geom_xx, self.geom_yy
     if remove_scale:
       geom_xx = geom_xx.set_scale_cost(1.0)
@@ -188,11 +175,15 @@
     if self._loss_name == "sqeucl":  # quadratic apply, efficient for LR
       tmp1 = geom_xx.apply_square_cost(marginal_1, axis=1)
       tmp2 = geom_yy.apply_square_cost(marginal_2, axis=1)
+    elif self._loss_name == 'kl':
+      f1, f2 = self.linear_loss
+      tmp1 = apply_kernel(geom_xx, marginal_1, axis=1, fn=f1)
+      tmp2 = apply_kernel(geom_yy, marginal_2, axis=1, fn=f2)  
     else:
       f1, f2 = self.linear_loss
       tmp1 = apply_cost(geom_xx, marginal_1, axis=1, fn=f1)
       tmp2 = apply_cost(geom_yy, marginal_2, axis=1, fn=f2)
->>>>>>> 73e2b31f
+    
     x_term = jnp.concatenate((tmp1, jnp.ones_like(tmp1)), axis=1)
     y_term = jnp.concatenate((jnp.ones_like(tmp2), tmp2), axis=1)
     return low_rank.LRCGeometry(cost_1=x_term, cost_2=y_term)
@@ -282,22 +273,18 @@
 
     # Handle LRC Geometry case.
     h1, h2 = self.quad_loss
-<<<<<<< HEAD
+    geom_xx, geom_yy, geom_xy = self.geom_xx, self.geom_yy, self.geom_xy
+    if remove_scale:
+      geom_xx = geom_xx.set_scale_cost(1.0)
+      geom_yy = geom_yy.set_scale_cost(1.0)
+      geom_xy = geom_xy.set_scale_cost(1.0) if self.is_fused else None
     if self._loss_name == 'kl':
       tmp1 = apply_kernel(self.geom_xx, q, axis=1, fn=h1)
       tmp2 = apply_kernel(self.geom_yy, r, axis=1, fn=h2)
     else:
       tmp1 = apply_cost(self.geom_xx, q, axis=1, fn=h1)
       tmp2 = apply_cost(self.geom_yy, r, axis=1, fn=h2)
-=======
-    geom_xx, geom_yy, geom_xy = self.geom_xx, self.geom_yy, self.geom_xy
-    if remove_scale:
-      geom_xx = geom_xx.set_scale_cost(1.0)
-      geom_yy = geom_yy.set_scale_cost(1.0)
-      geom_xy = geom_xy.set_scale_cost(1.0) if self.is_fused else None
-    tmp1 = apply_cost(geom_xx, q, axis=1, fn=h1)
-    tmp2 = apply_cost(geom_yy, r, axis=1, fn=h2)
->>>>>>> 73e2b31f
+
     if self.is_low_rank:
       geom = low_rank.LRCGeometry(cost_1=tmp1, cost_2=-tmp2) + marginal_cost
       if self.is_fused:
@@ -365,22 +352,17 @@
       )
 
     h1, h2 = self.quad_loss
-<<<<<<< HEAD
+    geom_xx, geom_yy = self.geom_xx, self.geom_yy
+    if remove_scale:
+      geom_xx = geom_xx.set_scale_cost(1.0)
+      geom_yy = geom_yy.set_scale_cost(1.0)
+
     if self._loss_name == 'kl':
       tmp = apply_kernel(self.geom_xx, transport_matrix, axis=1, fn=h1)
       tmp = apply_kernel(self.geom_yy, tmp.T, axis=1, fn=h2).T
     else:
       tmp = apply_cost(self.geom_xx, transport_matrix, axis=1, fn=h1)
       tmp = apply_cost(self.geom_yy, tmp.T, axis=1, fn=h2).T
-=======
-    geom_xx, geom_yy = self.geom_xx, self.geom_yy
-    if remove_scale:
-      geom_xx = geom_xx.set_scale_cost(1.0)
-      geom_yy = geom_yy.set_scale_cost(1.0)
-
-    tmp = apply_cost(geom_xx, transport_matrix, axis=1, fn=h1)
-    tmp = apply_cost(geom_yy, tmp.T, axis=1, fn=h2).T
->>>>>>> 73e2b31f
 
     cost_matrix = marginal_cost.cost_matrix - tmp + unbalanced_correction
     cost_matrix += self.fused_penalty * rescale_factor * \
