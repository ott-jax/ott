# Copyright OTT-JAX
#
# Licensed under the Apache License, Version 2.0 (the "License");
# you may not use this file except in compliance with the License.
# You may obtain a copy of the License at
#
#   http://www.apache.org/licenses/LICENSE-2.0
#
# Unless required by applicable law or agreed to in writing, software
# distributed under the License is distributed on an "AS IS" BASIS,
# WITHOUT WARRANTIES OR CONDITIONS OF ANY KIND, either express or implied.
# See the License for the specific language governing permissions and
# limitations under the License.
"""Several cost/norm functions for relevant vector types."""
import abc
import functools
import math
from typing import Any, Callable, Optional, Tuple, Union

import jax
import jax.numpy as jnp

from ott.math import fixed_point_loop, matrix_square_root

__all__ = [
    "PNormP", "SqPNorm", "Euclidean", "SqEuclidean", "Cosine", "ElasticL1",
    "ElasticSTVS", "ElasticSqKOverlap", "Bures", "UnbalancedBures"
]


@jax.tree_util.register_pytree_node_class
class CostFn(abc.ABC):
  """Base class for all costs.

  Cost functions evaluate a function on a pair of inputs. For convenience,
  that function is split into two norms -- evaluated on each input separately --
  followed by a pairwise cost that involves both inputs, as in:

  ``c(x,y) = norm(x) + norm(y) + pairwise(x,y)``

  If the :attr:`norm` function is not implemented, that value is handled as a 0,
  and only :func:`pairwise` is used.
  """

  # no norm function created by default.
  norm: Optional[Callable[[jnp.ndarray], Union[float, jnp.ndarray]]] = None

  @abc.abstractmethod
  def pairwise(self, x: jnp.ndarray, y: jnp.ndarray) -> float:
    pass

  def barycenter(self, weights: jnp.ndarray, xs: jnp.ndarray) -> jnp.ndarray:
    """Barycentric operator.

    Args:
      weights: Convex set of weights.
      xs: Points.

    Returns:
      The barycenter of `xs` using `weights` coefficients.
    """
    raise NotImplementedError("Barycenter is not implemented.")

  @classmethod
  def _padder(cls, dim: int) -> jnp.ndarray:
    """Create a padding vector of adequate dimension, well-suited to a cost.

    Args:
      dim: Dimensionality of the data.

    Returns:
      The padding vector.
    """
    return jnp.zeros((1, dim))

  def __call__(self, x: jnp.ndarray, y: jnp.ndarray) -> float:
    cost = self.pairwise(x, y)
    if self.norm is None:
      return cost
    return cost + self.norm(x) + self.norm(y)

  def all_pairs(self, x: jnp.ndarray, y: jnp.ndarray) -> jnp.ndarray:
    """Compute matrix of all costs (including norms) for vectors in x / y.

    Args:
      x: [num_a, d] jnp.ndarray
      y: [num_b, d] jnp.ndarray
    Returns:
      [num_a, num_b] matrix of cost evaluations.
    """
    return jax.vmap(lambda x_: jax.vmap(lambda y_: self(x_, y_))(y))(x)

  def all_pairs_pairwise(self, x: jnp.ndarray, y: jnp.ndarray) -> jnp.ndarray:
    """Compute matrix of all pairwise-costs (no norms) for vectors in x / y.

    Args:
      x: [num_a, d] jnp.ndarray
      y: [num_b, d] jnp.ndarray
    Returns:
      [num_a, num_b] matrix of pairwise cost evaluations.
    """
    return jax.vmap(lambda x_: jax.vmap(lambda y_: self.pairwise(x_, y_))(y))(x)

  def tree_flatten(self):
    return (), None

  @classmethod
  def tree_unflatten(cls, aux_data, children):
    del aux_data
    return cls(*children)


@jax.tree_util.register_pytree_node_class
class TICost(CostFn):
  """Base class for translation invariant (TI) costs.

  Such costs are defined using a function :math:`h`, mapping vectors to
  real-values, to be used as:

  .. math::

    c(x,y) = h(z), z := x-y.

  If that cost function is used to form an Entropic map using the
  :cite:`brenier:91` theorem, then the user should ensure :math:`h` is
  strictly convex, as well as provide the Legendre transform of :math:`h`,
  whose gradient is necessarily the inverse of the gradient of :math:`h`.
  """
  p = 1.0

  @abc.abstractmethod
  def h(self, z: jnp.ndarray) -> float:
    """TI function acting on difference of :math:`x-y` to output cost."""

  def h_legendre(self, z: jnp.ndarray) -> float:
    """Legendre transform of :func:`h` when it is convex."""
    raise NotImplementedError("`h_legendre` not implemented.")

  def pairwise(self, x: jnp.ndarray, y: jnp.ndarray) -> float:
    """Compute cost as evaluation of :func:`h` on :math:`x-y`."""
    return self.h(x - y)

  def tree_flatten(self):
    return (), (self.p,)

  @classmethod
  def tree_unflatten(cls, aux_data, children):
    del children
    return cls(aux_data[0])


@jax.tree_util.register_pytree_node_class
class SqPNorm(TICost):
  """Squared p-norm of the difference of two vectors.

  Args:
    p: Power of the p-norm.
  """

  def __init__(self, p: float):
    super().__init__()
    assert p >= 1.0, "p parameter in sq. p-norm should be >= 1.0"
    self.p = p
    self.q = 1. / (1. - 1. / self.p) if p > 1.0 else jnp.inf

  def h(self, z: jnp.ndarray) -> float:  # noqa: D102
    return 0.5 * jnp.linalg.norm(z, self.p) ** 2

  def h_legendre(self, z: jnp.ndarray) -> float:
    """Legendre transform of :func:`h`.

    For details on the derivation, see e.g., :cite:`boyd:04`, p. 93/94.
    """
    return 0.5 * jnp.linalg.norm(z, self.q) ** 2

<<<<<<< HEAD
=======
  def tree_flatten(self):  # noqa: D102
    return (), (self.p,)

  @classmethod
  def tree_unflatten(cls, aux_data, children):  # noqa: D102
    del children
    return cls(aux_data[0])

>>>>>>> f2be6550

@jax.tree_util.register_pytree_node_class
class PNormP(TICost):
  """p-norm to the power p (and divided by p) of the difference of two vectors.

  Args:
    p: Power of the p-norm, a finite float larger than 1.0.
  """

  def __init__(self, p: float):
    super().__init__()
    assert p >= 1.0, "p parameter in p-norm should be larger than 1.0"
    assert p < jnp.inf, "p parameter in p-norm should be finite"
    self.p = p
    self.q = 1. / (1. - 1. / self.p) if p > 1.0 else jnp.inf

  def h(self, z: jnp.ndarray) -> float:  # noqa: D102
    return jnp.linalg.norm(z, self.p) ** self.p / self.p

  def h_legendre(self, z: jnp.ndarray) -> float:  # noqa: D102
    assert self.q < jnp.inf, "Legendre transform not defined for `p=1.0`"
    return jnp.linalg.norm(z, self.q) ** self.q / self.q

<<<<<<< HEAD
=======
  def tree_flatten(self):  # noqa: D102
    return (), (self.p,)

  @classmethod
  def tree_unflatten(cls, aux_data, children):  # noqa: D102
    del children
    return cls(aux_data[0])

>>>>>>> f2be6550

@jax.tree_util.register_pytree_node_class
class Euclidean(CostFn):
  """Euclidean distance.

  Note that the Euclidean distance is not cast as a
  :class:`~ott.geometry.costs.TICost`, since this would correspond to :math:`h`
  being :func:`jax.numpy.linalg.norm`, whose gradient is not invertible,
  because the function is not strictly convex (it is linear on rays).
  """

  def pairwise(self, x: jnp.ndarray, y: jnp.ndarray) -> float:
    """Compute Euclidean norm."""
    return jnp.linalg.norm(x - y)


@jax.tree_util.register_pytree_node_class
class SqEuclidean(TICost):
  """Squared Euclidean distance."""

  def norm(self, x: jnp.ndarray) -> Union[float, jnp.ndarray]:
    """Compute squared Euclidean norm for vector."""
    return jnp.sum(x ** 2, axis=-1)

  def pairwise(self, x: jnp.ndarray, y: jnp.ndarray) -> float:
    """Compute minus twice the dot-product between vectors."""
    return -2. * jnp.vdot(x, y)

  def h(self, z: jnp.ndarray) -> float:  # noqa: D102
    return jnp.sum(z ** 2)

  def h_legendre(self, z: jnp.ndarray) -> float:  # noqa: D102
    return 0.25 * jnp.sum(z ** 2)

  def barycenter(self, weights: jnp.ndarray, xs: jnp.ndarray) -> jnp.ndarray:
    """Output barycenter of vectors when using squared-Euclidean distance."""
    return jnp.average(xs, weights=weights, axis=0)


@jax.tree_util.register_pytree_node_class
class Cosine(CostFn):
  """Cosine distance cost function.

  Args:
    ridge: Ridge regularization.
  """

  def __init__(self, ridge: float = 1e-8):
    super().__init__()
    self._ridge = ridge

  def pairwise(self, x: jnp.ndarray, y: jnp.ndarray) -> float:
    """Cosine distance between vectors, denominator regularized with ridge."""
    ridge = self._ridge
    x_norm = jnp.linalg.norm(x, axis=-1)
    y_norm = jnp.linalg.norm(y, axis=-1)
    cosine_similarity = jnp.vdot(x, y) / (x_norm * y_norm + ridge)
    cosine_distance = 1.0 - cosine_similarity
    # similarity is in [-1, 1], clip because of numerical imprecision
    return jnp.clip(cosine_distance, 0., 2.)

  @classmethod
  def _padder(cls, dim: int) -> jnp.ndarray:
    return jnp.ones((1, dim))


class RegTICost(TICost, abc.ABC):
  r"""Base class for regularized translation-invariant costs.

  .. math::

    \frac{1}{2} \|\cdot\|_2^2 + reg\left(\cdot\right)

  where :func:`reg` is the regularization function.
  """

  gamma = 0

  @abc.abstractmethod
  def reg(self, z: jnp.ndarray) -> float:
    """Regularization function."""

  def prox_reg(self, z: jnp.ndarray) -> jnp.ndarray:
    """Proximal operator of :func:`reg`."""
    raise NotImplementedError("Proximal operator is not implemented.")

  def h(self, z: jnp.ndarray) -> float:
    return 0.5 * jnp.linalg.norm(z, ord=2) ** 2 + self.reg(z)

  def h_legendre(self, z: jnp.ndarray) -> float:
    q = jax.lax.stop_gradient(self.prox_reg(z))
    return jnp.sum(q * z) - self.h(q)

  def tree_flatten(self):  #noqa: D102
    return (), (self.gamma,)

  @classmethod
  def tree_unflatten(cls, aux_data, children):  #noqa: D102
    del children
    return cls(*aux_data)


@jax.tree_util.register_pytree_node_class
class ElasticL1(RegTICost):
  r"""Cost inspired by elastic net :cite:`zou:05` regularization.

  .. math::

    \frac{1}{2} \|\cdot\|_2^2 + \gamma \|\cdot\|_1

  Args:
    gamma: Strength of the :math:`\|\cdot\|_1` regularization.
  """

  def __init__(self, gamma: float = 1.0):
    super().__init__()
    assert gamma >= 0, "Gamma must be non-negative."
    self.gamma = gamma

  def reg(self, z: jnp.ndarray) -> float:  # noqa: D102
    return self.gamma * jnp.linalg.norm(z, ord=1)

  def prox_reg(self, z: jnp.ndarray) -> float:  # noqa: D102
    return jnp.sign(z) * jax.nn.relu(jnp.abs(z) - self.gamma)

<<<<<<< HEAD
=======
  def tree_flatten(self):  # noqa: D102
    return (), (self.gamma,)

  @classmethod
  def tree_unflatten(cls, aux_data, children):  # noqa: D102
    del children
    return cls(*aux_data)

>>>>>>> f2be6550

@jax.tree_util.register_pytree_node_class
class ElasticSTVS(RegTICost):
  r"""Cost with soft thresholding operator with vanishing shrinkage (STVS)
  :cite:`schreck:15` regularization.

  .. math::

    \frac{1}{2} \|\cdot\|_2^2 + \gamma^2\mathbf{1}_d^T\left(\sigma(\cdot) -
    \frac{1}{2} \exp\left(-2\sigma(\cdot)\right) + \frac{1}{2}\right)

  where :math:`\sigma(\cdot) := \text{asinh}\left(\frac{\cdot}{2\gamma}\right)`

  Args:
    gamma: Strength of the STVS regularization.
  """  # noqa

  def __init__(self, gamma: float = 1.0):
    super().__init__()
    assert gamma > 0, "Gamma must be positive."
    self.gamma = gamma

  def reg(self, z: jnp.ndarray) -> float:  # noqa: D102
    u = jnp.arcsinh(jnp.abs(z) / (2 * self.gamma))
    out = u - 0.5 * jnp.exp(-2.0 * u)
    return (self.gamma ** 2) * jnp.sum(out + 0.5)  # make positive

  def prox_reg(self, z: jnp.ndarray) -> float:  # noqa: D102
    return jax.nn.relu(1 - (self.gamma / (jnp.abs(z) + 1e-12)) ** 2) * z

<<<<<<< HEAD
=======
  def tree_flatten(self):  # noqa: D102
    return (), (self.gamma,)

  @classmethod
  def tree_unflatten(cls, aux_data, children):  # noqa: D102
    del children
    return cls(*aux_data)

>>>>>>> f2be6550

@jax.tree_util.register_pytree_node_class
class ElasticSqKOverlap(RegTICost):
  r"""Cost with squared k-overlap norm regularization :cite:`argyriou:12`.

  .. math::

    \frac{1}{2} \|\cdot\|_2^2 + \frac{1}{2} \gamma \|\cdot\|_{ovk}^2

  where :math:`\|\cdot\|_{ovk}^2` is the squared k-overlap norm,
  see def. 2.1 of :cite:`argyriou:12`.

  Args:
    k: Number of groups. Must be in ``[0, d)`` where :math:`d` is the
      dimensionality of the data.
    gamma: Strength of the squared k-overlap norm regularization.
  """

  def __init__(self, k: int, gamma: float = 1.0):
    super().__init__()
    assert gamma > 0, "Gamma must be positive."
    self.k = k
    self.gamma = gamma

  def reg(self, z: jnp.ndarray) -> float:  # noqa: D102
    # Prop 2.1 in :cite:`argyriou:12`
    k = self.k
    top_w = jax.lax.top_k(jnp.abs(z), k)[0]  # Fetch largest k values
    top_w = jnp.flip(top_w)  # Sort k-largest from smallest to largest
    # sum (dim - k) smallest values
    sum_bottom = jnp.sum(jnp.abs(z)) - jnp.sum(top_w)
    cumsum_top = jnp.cumsum(top_w)
    # Cesaro mean of top_w (each term offset with sum_bottom).
    cesaro = sum_bottom + cumsum_top
    cesaro /= jnp.arange(k) + 1
    # Choose first index satisfying constraint in Prop 2.1
    lower_bound = cesaro - top_w >= 0
    # Last upper bound is always True.
    upper_bound = jnp.concatenate(((top_w[1:] - cesaro[:-1] > 0),
                                   jnp.array((True,))))
    r = jnp.argmax(lower_bound * upper_bound)
    s = jnp.sum(jnp.where(jnp.arange(k) < k - r - 1, jnp.flip(top_w) ** 2, 0))

    return 0.5 * self.gamma * (s + (r + 1) * cesaro[r] ** 2)

  def prox_reg(self, z: jnp.ndarray) -> float:  # noqa: D102

    @functools.partial(jax.vmap, in_axes=[0, None, None])
    def find_indices(r: int, l: jnp.ndarray,
                     z: jnp.ndarray) -> Tuple[jnp.ndarray, jnp.ndarray]:

      @functools.partial(jax.vmap, in_axes=[None, 0, None])
      def inner(r: int, l: int,
                z: jnp.ndarray) -> Tuple[jnp.ndarray, jnp.ndarray]:
        i = k - r - 1
        res = jnp.sum(z * ((i <= ixs) & (ixs < l)))
        res /= l - k + (beta + 1) * r + beta + 1

        cond1_left = jnp.logical_or(i == 0, (z[i - 1] / beta + 1) > res)
        cond1_right = res >= (z[i] / (beta + 1))
        cond1 = jnp.logical_and(cond1_left, cond1_right)

        cond2_left = z[l - 1] > res
        cond2_right = jnp.logical_or(l == d, res >= z[l])
        cond2 = jnp.logical_and(cond2_left, cond2_right)

        return res, cond1 & cond2

      return inner(r, l, z)

    # Alg. 1 of :cite:`argyriou:12`
    k, d, beta = self.k, z.shape[-1], 1.0 / self.gamma

    ixs = jnp.arange(d)
    z, sgn = jnp.abs(z), jnp.sign(z)
    z_ixs = jnp.argsort(z)[::-1]
    z_sorted = z[z_ixs]

    # (k, d - k + 1)
    T, mask = find_indices(jnp.arange(k), jnp.arange(k, d + 1), z_sorted)
    (r,), (l,) = jnp.where(mask, size=1)  # size=1 for jitting
    T = T[r, l]

    q1 = (beta / (beta + 1)) * z_sorted * (ixs < (k - r - 1))
    q2 = (z_sorted - T) * jnp.logical_and((k - r - 1) <= ixs, ixs < (l + k))
    q = q1 + q2

    # change sign and reorder
    return sgn * q[jnp.argsort(z_ixs.astype(float))]

  def tree_flatten(self):  # noqa: D102
    return (), (self.k, self.gamma)

<<<<<<< HEAD
=======
  @classmethod
  def tree_unflatten(cls, aux_data, children):  # noqa: D102
    del children
    return cls(*aux_data)

>>>>>>> f2be6550

@jax.tree_util.register_pytree_node_class
class Bures(CostFn):
  """Bures distance between a pair of (mean, cov matrix) raveled as vectors.

  Args:
    dimension: Dimensionality of the data.
    kwargs: Keyword arguments for :func:`~ott.math.matrix_square_root.sqrtm`.
  """

  def __init__(self, dimension: int, **kwargs: Any):
    super().__init__()
    self._dimension = dimension
    self._sqrtm_kw = kwargs

  def norm(self, x: jnp.ndarray) -> jnp.ndarray:
    """Compute norm of Gaussian, sq. 2-norm of mean + trace of covariance."""
    mean, cov = x_to_means_and_covs(x, self._dimension)
    norm = jnp.sum(mean ** 2, axis=-1)
    norm += jnp.trace(cov, axis1=-2, axis2=-1)
    return norm

  def pairwise(self, x: jnp.ndarray, y: jnp.ndarray) -> float:
    """Compute - 2 x Bures dot-product."""
    mean_x, cov_x = x_to_means_and_covs(x, self._dimension)
    mean_y, cov_y = x_to_means_and_covs(y, self._dimension)
    mean_dot_prod = jnp.vdot(mean_x, mean_y)
    sq_x = matrix_square_root.sqrtm(cov_x, self._dimension, **self._sqrtm_kw)[0]
    sq_x_y_sq_x = jnp.matmul(sq_x, jnp.matmul(cov_y, sq_x))
    sq__sq_x_y_sq_x = matrix_square_root.sqrtm(
        sq_x_y_sq_x, self._dimension, **self._sqrtm_kw
    )[0]
    return -2 * (mean_dot_prod + jnp.trace(sq__sq_x_y_sq_x, axis1=-2, axis2=-1))

  def covariance_fixpoint_iter(
      self,
      covs: jnp.ndarray,
      weights: jnp.ndarray,
      tolerance: float = 1e-4,
      **kwargs: Any
  ) -> jnp.ndarray:
    """Iterate fix-point updates to compute barycenter of Gaussians.

    Args:
      covs: [batch, d^2] covariance matrices
      weights: simplicial weights (nonnegative, sum to 1)
      tolerance: tolerance of the overall fixed-point procedure
      kwargs: parameters passed on to the sqrtm (Newton-Schulz)
        algorithm to compute matrix square roots.

    Returns:
      a covariance matrix, the weighted Bures average of the covs matrices.
    """

    @functools.partial(jax.vmap, in_axes=[None, 0, 0])
    def scale_covariances(
        cov_sqrt: jnp.ndarray, cov: jnp.ndarray, weight: jnp.ndarray
    ) -> jnp.ndarray:
      """Rescale covariance in barycenter step."""
      return weight * matrix_square_root.sqrtm_only((cov_sqrt @ cov) @ cov_sqrt,
                                                    **kwargs)

    def cond_fn(iteration: int, constants: Tuple[Any, ...], state) -> bool:
      del iteration, constants
      _, diff = state
      return diff > tolerance

    def body_fn(
        iteration: int, constants: Tuple[Any, ...],
        state: Tuple[jnp.ndarray, float], compute_error: bool
    ) -> Tuple[jnp.ndarray, float]:
      del iteration, constants, compute_error
      cov, _ = state
      cov_sqrt, cov_inv_sqrt, _ = matrix_square_root.sqrtm(cov, **kwargs)
      scaled_cov = jnp.linalg.matrix_power(
          jnp.sum(scale_covariances(cov_sqrt, covs, weights), axis=0), 2
      )
      next_cov = (cov_inv_sqrt @ scaled_cov) @ cov_inv_sqrt
      diff = jnp.sum((next_cov - cov) ** 2) / jnp.prod(jnp.array(cov.shape))
      return next_cov, diff

    def init_state() -> Tuple[jnp.ndarray, float]:
      cov_init = jnp.eye(self._dimension)
      diff = jnp.inf
      return cov_init, diff

    # TODO(marcocuturi): ideally the integer parameters below should be passed
    # by user, if one wants more fine grained control. This could clash with the
    # parameters passed on to :func:`ott.math.matrix_square_root.sqrtm` by the
    # barycenter call. At the moment, only `tolerance` can be used to control
    # computational effort.
    cov, _ = fixed_point_loop.fixpoint_iter(
        cond_fn=cond_fn,
        body_fn=body_fn,
        min_iterations=1,
        max_iterations=500,
        inner_iterations=1,
        constants=(),
        state=init_state()
    )
    return cov

  def barycenter(
      self, weights: jnp.ndarray, xs: jnp.ndarray, **kwargs: Any
  ) -> jnp.ndarray:
    """Compute the Bures barycenter of weighted Gaussian distributions.

    Implements the fixed point approach proposed in :cite:`alvarez-esteban:16`
    for the computation of the mean and the covariance of the barycenter of
    weighted Gaussian distributions.

    Args:
      weights: The barycentric weights.
      xs: The points to be used in the computation of the barycenter, where
        each point is described by a concatenation of the mean and the
        covariance (raveled).
      kwargs: Passed on to :meth:`covariance_fixpoint_iter`, and by extension to
        :func:`ott.math.matrix_square_root.sqrtm`. Note that `tolerance` is used
        for the fixed-point iteration of the barycenter, whereas `threshold`
        will apply to the fixed point iteration of Newton-Schulz iterations.

    Returns:
      A concatenation of the mean and the raveled covariance of the barycenter.
    """
    # Ensure that barycentric weights sum to 1.
    weights = weights / jnp.sum(weights)
    mus, covs = x_to_means_and_covs(xs, self._dimension)
    mu_bary = jnp.sum(weights[:, None] * mus, axis=0)
    cov_bary = self.covariance_fixpoint_iter(
        covs=covs, weights=weights, **kwargs
    )
    barycenter = mean_and_cov_to_x(mu_bary, cov_bary, self._dimension)
    return barycenter

  @classmethod
  def _padder(cls, dim: int) -> jnp.ndarray:
    """Pad with concatenated zero means and \
      raveled identity covariance matrix."""
    dimension = int((-1 + math.sqrt(1 + 4 * dim)) / 2)
    padding = mean_and_cov_to_x(
        jnp.zeros((dimension,)), jnp.eye(dimension), dimension
    )
    return padding[jnp.newaxis, :]

  def tree_flatten(self):  # noqa: D102
    return (), (self._dimension, self._sqrtm_kw)

  @classmethod
  def tree_unflatten(cls, aux_data, children):  # noqa: D102
    del children
    return cls(aux_data[0], **aux_data[1])


@jax.tree_util.register_pytree_node_class
class UnbalancedBures(CostFn):
  """Unbalanced Bures distance between two triplets of `(mass, mean, cov)`.

  This cost uses the notation defined in :cite:`janati:20`, eq. 37, 39, 40.

  Args:
    dimension: Dimensionality of the data.
    sigma: Entropic regularization.
    gamma: KL-divergence regularization for the marginals.
    kwargs: Keyword arguments for :func:`~ott.math.matrix_square_root.sqrtm`.
  """

  def __init__(
      self,
      dimension: int,
      *,
      sigma: float = 1.0,
      gamma: float = 1.0,
      **kwargs: Any,
  ):
    super().__init__()
    self._dimension = dimension
    self._sigma = sigma
    self._gamma = gamma
    self._sqrtm_kw = kwargs

  def norm(self, x: jnp.ndarray) -> jnp.ndarray:
    """Compute norm of Gaussian for unbalanced Bures.

    Args:
      x: Array of shape ``[n_points + n_points + n_dim ** 2,]``, potentially
        batched, corresponding to the raveled mass, means and the covariance
        matrix.

    Returns:
      The norm, array of shape ``[]`` or ``[batch,]`` in the batched case.
    """
    return self._gamma * x[..., 0]

  def pairwise(self, x: jnp.ndarray, y: jnp.ndarray) -> float:
    """Compute dot-product for unbalanced Bures.

    Args:
      x: Array of shape ``[n_points + n_points + n_dim ** 2,]``
        corresponding to the raveled mass, means and the covariance matrix.
      y: Array of shape ``[n_points + n_points + n_dim ** 2,]``
        corresponding to the raveled mass, means and the covariance matrix.

    Returns:
      The cost.
    """
    # Sets a few constants
    gam = self._gamma
    sig2 = self._sigma ** 2
    lam = sig2 + gam / 2.0
    tau = gam / (2.0 * lam)

    # Extracts mass, mean vector, covariance matrices
    mass_x, mass_y = x[0], y[0]
    mean_x, cov_x = x_to_means_and_covs(x[1:], self._dimension)
    mean_y, cov_y = x_to_means_and_covs(y[1:], self._dimension)

    diff_means = mean_x - mean_y

    # Identity matrix of suitable size
    iden = jnp.eye(self._dimension, dtype=x.dtype)

    # Creates matrices needed in the computation
    tilde_a = 0.5 * gam * (iden - lam * jnp.linalg.inv(cov_x + lam * iden))
    tilde_b = 0.5 * gam * (iden - lam * jnp.linalg.inv(cov_y + lam * iden))

    tilde_a_b = jnp.matmul(tilde_a, tilde_b)
    c_mat = matrix_square_root.sqrtm(
        1 / tau * tilde_a_b + 0.25 * (sig2 ** 2) * iden, **self._sqrtm_kw
    )[0]
    c_mat -= 0.5 * sig2 * iden

    # Computes log determinants (their sign should be >0).
    sldet_c, ldet_c = jnp.linalg.slogdet(c_mat)
    sldet_t_ab, ldet_t_ab = jnp.linalg.slogdet(tilde_a_b)
    sldet_ab, ldet_ab = jnp.linalg.slogdet(jnp.matmul(cov_x, cov_y))
    sldet_c_ab, ldet_c_ab = jnp.linalg.slogdet(c_mat - 2.0 * tilde_a_b / gam)

    # Gathers all these results to compute log total mass of transport
    log_m_pi = (0.5 * self._dimension * sig2 / (gam + sig2)) * jnp.log(sig2)
    log_m_pi += (1.0 / (tau + 1.0)) * (
        jnp.log(mass_x) + jnp.log(mass_y) + ldet_c + 0.5 *
        (tau * ldet_t_ab - ldet_ab)
    )
    log_m_pi += -jnp.sum(
        diff_means * jnp.linalg.solve(cov_x + cov_y + lam * iden, diff_means)
    ) / (2.0 * (tau + 1.0))
    log_m_pi += -0.5 * ldet_c_ab

    # if all logdet signs are 1, output value, nan otherwise
    pos_signs = (sldet_c + sldet_c_ab + sldet_t_ab + sldet_t_ab) == 4

    return jax.lax.cond(
        pos_signs, lambda: 2 * sig2 * mass_x * mass_y - 2 *
        (sig2 + gam) * jnp.exp(log_m_pi), lambda: jnp.nan
    )

  def tree_flatten(self):  # noqa: D102
    return (), (self._dimension, self._sigma, self._gamma, self._sqrtm_kw)

  @classmethod
  def tree_unflatten(cls, aux_data, children):  # noqa: D102
    del children
    dim, sigma, gamma, kwargs = aux_data
    return cls(dim, sigma=sigma, gamma=gamma, **kwargs)


def x_to_means_and_covs(x: jnp.ndarray,
                        dimension: int) -> Tuple[jnp.ndarray, jnp.ndarray]:
  """Extract means and covariance matrices of Gaussians from raveled vector.

  Args:
    x: [num_gaussians, dimension, (1 + dimension)] array of concatenated means
      and covariances (raveled) dimension: the dimension of the Gaussians.

  Returns:
    means: [num_gaussians, dimension] array that holds the means.
    covariances: [num_gaussians, dimension] array that holds the covariances.
  """
  x = jnp.atleast_2d(x)
  means = x[:, :dimension]
  covariances = jnp.reshape(
      x[:, dimension:dimension + dimension ** 2], (-1, dimension, dimension)
  )
  return jnp.squeeze(means), jnp.squeeze(covariances)


def mean_and_cov_to_x(
    mean: jnp.ndarray, covariance: jnp.ndarray, dimension: int
) -> jnp.ndarray:
  """Ravel a Gaussian's mean and covariance matrix to d(1 + d) vector."""
  x = jnp.concatenate((mean, jnp.reshape(covariance, (dimension * dimension))))
  return x<|MERGE_RESOLUTION|>--- conflicted
+++ resolved
@@ -173,8 +173,6 @@
     """
     return 0.5 * jnp.linalg.norm(z, self.q) ** 2
 
-<<<<<<< HEAD
-=======
   def tree_flatten(self):  # noqa: D102
     return (), (self.p,)
 
@@ -183,7 +181,6 @@
     del children
     return cls(aux_data[0])
 
->>>>>>> f2be6550
 
 @jax.tree_util.register_pytree_node_class
 class PNormP(TICost):
@@ -207,8 +204,6 @@
     assert self.q < jnp.inf, "Legendre transform not defined for `p=1.0`"
     return jnp.linalg.norm(z, self.q) ** self.q / self.q
 
-<<<<<<< HEAD
-=======
   def tree_flatten(self):  # noqa: D102
     return (), (self.p,)
 
@@ -217,7 +212,6 @@
     del children
     return cls(aux_data[0])
 
->>>>>>> f2be6550
 
 @jax.tree_util.register_pytree_node_class
 class Euclidean(CostFn):
@@ -343,8 +337,6 @@
   def prox_reg(self, z: jnp.ndarray) -> float:  # noqa: D102
     return jnp.sign(z) * jax.nn.relu(jnp.abs(z) - self.gamma)
 
-<<<<<<< HEAD
-=======
   def tree_flatten(self):  # noqa: D102
     return (), (self.gamma,)
 
@@ -353,7 +345,6 @@
     del children
     return cls(*aux_data)
 
->>>>>>> f2be6550
 
 @jax.tree_util.register_pytree_node_class
 class ElasticSTVS(RegTICost):
@@ -384,8 +375,6 @@
   def prox_reg(self, z: jnp.ndarray) -> float:  # noqa: D102
     return jax.nn.relu(1 - (self.gamma / (jnp.abs(z) + 1e-12)) ** 2) * z
 
-<<<<<<< HEAD
-=======
   def tree_flatten(self):  # noqa: D102
     return (), (self.gamma,)
 
@@ -394,7 +383,6 @@
     del children
     return cls(*aux_data)
 
->>>>>>> f2be6550
 
 @jax.tree_util.register_pytree_node_class
 class ElasticSqKOverlap(RegTICost):
@@ -488,14 +476,11 @@
   def tree_flatten(self):  # noqa: D102
     return (), (self.k, self.gamma)
 
-<<<<<<< HEAD
-=======
   @classmethod
   def tree_unflatten(cls, aux_data, children):  # noqa: D102
     del children
     return cls(*aux_data)
 
->>>>>>> f2be6550
 
 @jax.tree_util.register_pytree_node_class
 class Bures(CostFn):
