--- conflicted
+++ resolved
@@ -16,13 +16,9 @@
 import jax
 import jax.numpy as jnp
 
-<<<<<<< HEAD
 from ott import utils
 from ott.geometry import costs, geometry
 from ott.math import utils as mu
-=======
-from ott.geometry import geometry
->>>>>>> e5591944
 
 __all__ = ["LRCGeometry", "LRKGeometry"]
 
