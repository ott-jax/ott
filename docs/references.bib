--- conflicted
+++ resolved
@@ -806,52 +806,6 @@
   year        = {2023},
 }
 
-<<<<<<< HEAD
-@misc{klein_uscidda:23,
-  author      = {Klein, Dominik and Uscidda, Th{\'e}o and Theis, Fabian and Cuturi, Marco},
-  doi         = {10.48550/arXiv.2310.09254},
-  eprint      = {2310.09254},
-  eprintclass = {stat.ML},
-  eprinttype  = {arXiv},
-  title       = {Generative Entropic Neural Optimal Transport To Map Within and Across Spaces},
-  year        = {2023},
-}
-
-@misc{lipman:22,
-  author      = {Lipman, Yaron and Chen, Ricky TQ and Ben-Hamu, Heli and Nickel, Maximilian and Le, Matt},
-  doi         = {10.48550/arXiv.2210.02747,
-  eprint      = {2210.02747},
-  eprintclass = {stat.ML},
-  eprinttype  = {arXiv},
-  title       = {Flow matching for generative modeling},
-  year        = {2022},
-}
-
-
-@misc{tong:23,
-  author={Tong, Alexander and Malkin, Nikolay and Huguet, Guillaume and Zhang, Yanlei and Rector-Brooks, Jarrid and Fatras, Kilian and Wolf, Guy and Bengio, Yoshua},
-  doi         = {TODO},
-  eprint      = {TODO},
-  eprintclass = {TODO},
-  eprinttype  = {TODO},
-  title={Improving and generalizing flow-based generative models with minibatch optimal transport},
-  year={2023}
-}
-
-@misc{pooladian:23,
-  author={Pooladian, Aram-Alexandre and Ben-Hamu, Heli and Domingo-Enrich, Carles and Amos, Brandon and Lipman, Yaron and Chen, Ricky},
-  doi         = {10.48550/arXiv.2304.14772,
-  eprint      = {2304.14772},
-  eprintclass = {stat.ML},
-  eprinttype  = {arXiv},
-  title       = {Multisample flow matching: Straightening flows with minibatch couplings},
-  year        = {2022},
-@misc{huguet:2022,
-  title={Geodesic Sinkhorn: optimal transport for high-dimensional datasets},
-  author={Huguet, Guillaume and Tong, Alexander and Zapatero, Mar{\'\i}a Ramos and Wolf, Guy and Krishnaswamy, Smita},
-  journal={arXiv preprint arXiv:2211.00805},
-  year={2022}
-=======
 @misc{huguet:2023,
   author      = {Huguet, Guillaume and Tong, Alexander and Zapatero, María Ramos and Tape, Christopher J. and Wolf, Guy and Krishnaswamy, Smita},
   eprint      = {2211.00805},
@@ -859,5 +813,4 @@
   eprinttype  = {arXiv},
   title       = {Geodesic Sinkhorn for Fast and Accurate Optimal Transport on Manifolds},
   year        = {2023},
->>>>>>> ef3b544f
 }