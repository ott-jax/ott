@InProceedings{vayer:19,
  title = {Optimal Transport for structured data with application on graphs},
  author = {Titouan, Vayer and Courty, Nicolas and Tavenard, Romain and Laetitia, Chapel and Flamary, R{\'e}mi},
  booktitle = {Proceedings of the 36th International Conference on Machine Learning},
  pages = {6275--6284},
  year = {2019},
  editor = {Chaudhuri, Kamalika and Salakhutdinov, Ruslan},
  volume = {97},
  series = {Proceedings of Machine Learning Research},
  month = {09--15 Jun},
  publisher = {PMLR},
  pdf = {http://proceedings.mlr.press/v97/titouan19a/titouan19a.pdf},
  url = {https://proceedings.mlr.press/v97/titouan19a.html},
}

@InProceedings{peyre:16,
  title = {Gromov-Wasserstein Averaging of Kernel and Distance Matrices},
  author = {Peyré, Gabriel and Cuturi, Marco and Solomon, Justin},
  booktitle = {Proceedings of The 33rd International Conference on Machine Learning},
  pages = {2664--2672},
  year = {2016},
  editor = {Balcan, Maria Florina and Weinberger, Kilian Q.},
  volume = {48},
  series = {Proceedings of Machine Learning Research},
  address = {New York, New York, USA},
  month = {20--22 Jun},
  publisher = {PMLR},
  pdf = {http://proceedings.mlr.press/v48/peyre16.pdf},
  url = {https://proceedings.mlr.press/v48/peyre16.html},
}

@InProceedings{cuturi:14,
  title = {Fast Computation of Wasserstein Barycenters},
  author = {Cuturi, Marco and Doucet, Arnaud},
  booktitle = {Proceedings of the 31st International Conference on Machine Learning},
  pages = {685--693},
  year = {2014},
  editor = {Xing, Eric P. and Jebara, Tony},
  volume = {32},
  number = {2},
  series = {Proceedings of Machine Learning Research},
  address = {Bejing, China},
  month = {22--24 Jun},
  publisher =  {PMLR},
  pdf = {http://proceedings.mlr.press/v32/cuturi14.pdf},
  url = {https://proceedings.mlr.press/v32/cuturi14.html},
}

@InProceedings{indyk:19,
 title = {Sample-Optimal Low-Rank Approximation of Distance Matrices},
 author = {Indyk, Pitor and Vakilian, Ali and Wagner, Tal and Woodruff, David P},
 booktitle = {Proceedings of the Thirty-Second Conference on Learning Theory},
 pages = {1723--1751},
 year = {2019},
 editor = {Beygelzimer, Alina and Hsu, Daniel},
 volume = {99},
 series = {Proceedings of Machine Learning Research},
 month = {25--28 Jun},
 publisher = {PMLR},
 pdf = {http://proceedings.mlr.press/v99/indyk19a/indyk19a.pdf},
 url = {https://proceedings.mlr.press/v99/indyk19a.html},
}

@InProceedings{scetbon:21,
 title = {Low-Rank Sinkhorn Factorization},
 author = {Scetbon, Meyer and Cuturi, Marco and Peyr{\'e}, Gabriel},
 booktitle = {Proceedings of the 38th International Conference on Machine Learning},
 pages = {9344--9354},
 year = {2021},
 editor = {Meila, Marina and Zhang, Tong},
 volume = {139},
 series = {Proceedings of Machine Learning Research},
 month = {18--24 Jul},
 publisher = {PMLR},
 pdf = {http://proceedings.mlr.press/v139/scetbon21a/scetbon21a.pdf},
 url = {https://proceedings.mlr.press/v139/scetbon21a.html},
}

@Article{schiebinger:19,
 author = {Schiebinger, Geoffrey and Shu, Jian and Tabaka, Marcin and Cleary, Brian and Subramanian, Vidya
 and Solomon, Aryeh and Gould, Joshua and Liu, Siyan and Lin, Stacie and Berube, Peter and Lee, Lia and Chen, Jenny
 and Brumbaugh, Justin and Rigollet, Philippe and Hochedlinger, Konrad and Jaenisch, Rudolf
 and Regev, Aviv and Lander, Eric S.},
 title = {Optimal-Transport Analysis of Single-Cell Gene Expression Identifies Developmental Trajectories
 in Reprogramming},
 journal = {Cell},
 year = {2019},
 month = {Feb},
 day = {07},
 publisher = {Elsevier},
 volume = {176},
 number = {4},
 pages = {928-943.e22},
 issn = {0092-8674},
 doi = {10.1016/j.cell.2019.01.006},
}

@Article{memoli:11,
 author = "M{\'e}moli, Facundo",
 title = "Gromov--Wasserstein Distances and the Metric Approach to Object Matching",
 journal = "Foundations of Computational Mathematics",
 year = "2011",
 month = "Aug",
 day = "01",
 volume = "11",
 number = "4",
 pages = "417--487",
 issn = "1615-3383",
 doi = "10.1007/s10208-011-9093-5",
 url = "https://doi.org/10.1007/s10208-011-9093-5"
}

@InProceedings{scetbon:22,
 title = {Linear-Time Gromov {W}asserstein Distances using Low Rank Couplings and Costs},
 author = {Scetbon, Meyer and Peyr{\'e}, Gabriel and Cuturi, Marco},
 booktitle = {Proceedings of the 39th International Conference on Machine Learning},
 pages = {19347--19365},
 year = {2022},
 editor = {Chaudhuri, Kamalika and Jegelka, Stefanie and Song, Le and Szepesvari, Csaba and Niu, Gang and Sabato, Sivan},
 volume = {162},
 series = {Proceedings of Machine Learning Research},
 month = {17--23 Jul},
 publisher = {PMLR},
 pdf = {https://proceedings.mlr.press/v162/scetbon22b/scetbon22b.pdf},
 url = {https://proceedings.mlr.press/v162/scetbon22b.html},
}

@Article{vayer:20,
 author = {Vayer, Titouan and Chapel, Laetitia and Flamary, Remi and Tavenard, Romain and Courty, Nicolas},
 title = {Fused Gromov-Wasserstein Distance for Structured Objects},
 journal = {Algorithms},
 volume = {13},
 year = {2020},
 number = {9},
 article-numer = {212},
 url = {https://www.mdpi.com/1999-4893/13/9/212},
 issn = {1999-4893},
 doi = {10.3390/a13090212}
}

@Article{demetci:20,
 author = {Demetci, Pinar and Santorella, Rebecca and Sandstede, Bj{\"o}rn and Noble, William Stafford and Singh, Ritambhara},
 title = {Gromov-Wasserstein optimal transport to align single-cell multi-omics data},
 elocation-id = {2020.04.28.066787},
 year = {2020},
 doi = {10.1101/2020.04.28.066787},
 publisher = {Cold Spring Harbor Laboratory},
 URL = {https://www.biorxiv.org/content/early/2020/11/11/2020.04.28.066787},
 eprint = {https://www.biorxiv.org/content/early/2020/11/11/2020.04.28.066787.full.pdf},
 journal = {bioRxiv}
}

@Article{chen:19,
 author = "Chen, Song and Lake, Blue B. and Zhang, Kun",
 title = "High-throughput sequencing of the transcriptome and chromatin accessibility in the same cell",
 journal = "Nature Biotechnology",
 year = "2019",
 month = "Dec",
 day = "01",
 volume = "37",
 number = "12",
 pages = "1452--1457",
 issn = "1546-1696",
 doi = "10.1038/s41587-019-0290-0",
 url = "https://doi.org/10.1038/s41587-019-0290-0"
}

@Misc{richter-powell:21,
 doi = {10.48550/ARXIV.2111.12187},
 url = {https://arxiv.org/abs/2111.12187},
 author = {Richter-Powell, Jack and Lorraine, Jonathan and Amos, Brandon},
 keywords = {Machine Learning (cs.LG), Machine Learning (stat.ML), FOS: Computer and information sciences,
   FOS: Computer and information sciences},
 title = {Input Convex Gradient Networks},
 publisher = {arXiv},
 year = {2021},
 copyright = {arXiv.org perpetual, non-exclusive license}
}

@Misc{bunne:22,
 doi = {10.48550/ARXIV.2206.14262},
 url = {https://arxiv.org/abs/2206.14262},
 author = {Bunne, Charlotte and Krause, Andreas and Cuturi, Marco},
 keywords = {Machine Learning (cs.LG), FOS: Computer and information sciences, FOS: Computer and information sciences},
 title = {Supervised Training of Conditional Monge Maps},
 publisher = {arXiv},
 year = {2022},
 copyright = {Creative Commons Attribution Non Commercial Share Alike 4.0 International}
}

@Article{gelbrich:90,
 author = {Gelbrich, Matthias},
 title = {On a Formula for the L2 Wasserstein Metric between Measures on Euclidean and Hilbert Spaces},
 journal = {Mathematische Nachrichten},
 volume = {147},
 number = {1},
 pages = {185-203},
 doi = {https://doi.org/10.1002/mana.19901470121},
 url = {https://onlinelibrary.wiley.com/doi/abs/10.1002/mana.19901470121},
 eprint = {https://onlinelibrary.wiley.com/doi/pdf/10.1002/mana.19901470121},
 year = {1990}
}

@InProceedings{amos:17,
 title = {Input Convex Neural Networks},
 author = {Brandon Amos and Lei Xu and J. Zico Kolter},
 booktitle = {Proceedings of the 34th International Conference on Machine Learning},
 pages = {146--155},
 year = {2017},
 editor = {Precup, Doina and Teh, Yee Whye},
 volume = {70},
 series = {Proceedings of Machine Learning Research},
 month = {06--11 Aug},
 publisher = {PMLR},
 pdf = {http://proceedings.mlr.press/v70/amos17b/amos17b.pdf},
 url = {https://proceedings.mlr.press/v70/amos17b.html},
}

@InProceedings{makkuva:20,
 title = {Optimal transport mapping via input convex neural networks},
 author = {Makkuva, Ashok and Taghvaei, Amirhossein and Oh, Sewoong and Lee, Jason},
 booktitle = {Proceedings of the 37th International Conference on Machine Learning},
 pages = {6672--6681},
 year = {2020},
 editor = {III, Hal Daumé and Singh, Aarti},
 volume = {119},
 series = {Proceedings of Machine Learning Research},
 month = {13--18 Jul},
 publisher = {PMLR},
 pdf = {http://proceedings.mlr.press/v119/makkuva20a/makkuva20a.pdf},
 url = {https://proceedings.mlr.press/v119/makkuva20a.html},
}

@InProceedings{cuturi:19,
 author = {Cuturi, Marco and Teboul, Olivier and Vert, Jean-Philippe},
 booktitle = {Advances in Neural Information Processing Systems},
 editor = {H. Wallach and H. Larochelle and A. Beygelzimer and F. d\textquotesingle Alch\'{e}-Buc and E. Fox and
   R. Garnett},
 publisher = {Curran Associates, Inc.},
 title = {Differentiable Ranking and Sorting using Optimal Transport},
 url = {https://proceedings.neurips.cc/paper/2019/file/d8c24ca8f23c562a5600876ca2a550ce-Paper.pdf},
 volume = {32},
 year = {2019}
}

@InProceedings{cuturi:20a,
 title = {Supervised Quantile Normalization for Low Rank Matrix Factorization},
 author = {Cuturi, Marco and Teboul, Olivier and Niles-Weed, Jonathan and Vert, Jean-Philippe},
 booktitle = {Proceedings of the 37th International Conference on Machine Learning},
 pages = {2269--2279},
 year = {2020},
 editor = {III, Hal Daumé and Singh, Aarti},
 volume = {119},
 series = {Proceedings of Machine Learning Research},
 month = {13--18 Jul},
 publisher = {PMLR},
 pdf = {http://proceedings.mlr.press/v119/cuturi20a/cuturi20a.pdf},
 url = {https://proceedings.mlr.press/v119/cuturi20a.html},
}

@InProceedings{gramfort:15,
 title = {Fast optimal transport averaging of neuroimaging data},
 author = {Gramfort, Alexandre and Peyr{\'e}, Gabriel and Cuturi, Marco},
 booktitle = {International Conference on Information Processing in Medical Imaging},
 pages = {261--272},
 year = {2015},
 organization = {Springer}
}

@Article{benamou:15,
 author = {Benamou, Jean-David and Carlier, Guillaume and Cuturi, Marco and Nenna, Luca and Peyr\'{e}, Gabriel},
 title = {Iterative Bregman Projections for Regularized Transportation Problems},
 journal = {SIAM Journal on Scientific Computing},
 volume = {37},
 number = {2},
 pages = {A1111-A1138},
 year = {2015},
 doi = {10.1137/141000439},
 URL = {https://doi.org/10.1137/141000439},
 eprint = {https://doi.org/10.1137/141000439}
}

@InProceedings{cuturi:13,
 author = {Cuturi, Marco},
 booktitle = {Advances in Neural Information Processing Systems},
 editor = {C.J. Burges and L. Bottou and M. Welling and Z. Ghahramani and K.Q. Weinberger},
 publisher = {Curran Associates, Inc.},
 title = {Sinkhorn Distances: Lightspeed Computation of Optimal Transport},
 url = {https://proceedings.neurips.cc/paper/2013/file/af21d0c97db2e27e13572cbf59eb343d-Paper.pdf},
 volume = {26},
 year = {2013}
}

@Article{peyre:19,
 author = {Gabriel Peyré and Marco Cuturi},
 url = {http://dx.doi.org/10.1561/2200000073},
 year = {2019},
 volume = {11},
 journal = {Foundations and Trends® in Machine Learning},
 title = {Computational Optimal Transport: With Applications to Data Science},
 doi = {10.1561/2200000073},
 issn = {1935-8237},
 number = {5-6},
 pages = {355-607},
}

@Article{solomon:15,
 author = {Solomon, Justin and de Goes, Fernando and Peyr\'{e}, Gabriel and Cuturi, Marco and Butscher, Adrian and
  Nguyen, Andy and Du, Tao and Guibas, Leonidas},
 title = {Convolutional Wasserstein Distances: Efficient Optimal Transportation on Geometric Domains},
 year = {2015},
 issue_date = {August 2015},
 publisher = {Association for Computing Machinery},
 address = {New York, NY, USA},
 volume = {34},
 number = {4},
 issn = {0730-0301},
 url = {https://doi.org/10.1145/2766963},
 doi = {10.1145/2766963},
 journal = {ACM Trans. Graph.},
 month = {jul},
 articleno = {66},
 numpages = {11},
 keywords = {entropy, wasserstein distances, optimal transportation, displacement interpolation}
}

@InProceedings{genevay:18,
 title = {Learning Generative Models with Sinkhorn Divergences},
 author = {Genevay, Aude and Peyre, Gabriel and Cuturi, Marco},
 booktitle = {Proceedings of the Twenty-First International Conference on Artificial Intelligence and Statistics},
 pages = {1608--1617},
 year = {2018},
 editor = {Storkey, Amos and Perez-Cruz, Fernando},
 volume = {84},
 series = {Proceedings of Machine Learning Research},
 month = {09--11 Apr},
 publisher = {PMLR},
 pdf = {http://proceedings.mlr.press/v84/genevay18a/genevay18a.pdf},
 url = {https://proceedings.mlr.press/v84/genevay18a.html},
}

@Misc{sejourne:19,
 doi = {10.48550/ARXIV.1910.12958},
 url = {https://arxiv.org/abs/1910.12958},
 author = {Séjourné, Thibault and Feydy, Jean and Vialard, François-Xavier and Trouvé, Alain and Peyré, Gabriel},
 keywords = {Optimization and Control (math.OC), Machine Learning (cs.LG), Machine Learning (stat.ML),
 FOS: Mathematics, FOS: Mathematics, FOS: Computer and information sciences, FOS: Computer and information sciences},
 title = {Sinkhorn Divergences for Unbalanced Optimal Transport},
 publisher = {arXiv},
 year = {2019},
 copyright = {arXiv.org perpetual, non-exclusive license}
}

@Article{janati:20,
 title = {Entropic optimal transport between unbalanced Gaussian measures has a closed form},
 author = {Janati, Hicham and Muzellec, Boris and Peyr{\'e}, Gabriel and Cuturi, Marco},
 journal = {Advances in neural information processing systems},
 volume = {33},
 pages = {10468--10479},
 year = {2020}
}

@Article{chen:19a,
 author = {Chen, Yongxin and Georgiou, Tryphon T. and Tannenbaum, Allen},
 journal = {IEEE Access},
 title = {Optimal Transport for Gaussian Mixture Models},
 year = {2019},
 volume = {7},
 pages = {6269-6278},
 doi = {10.1109/ACCESS.2018.2889838}
}

@Article{delon:20,
 author = {Delon, Julie and Desolneux, Agn\`{e}s},
 title = {A Wasserstein-Type Distance in the Space of Gaussian Mixture Models},
 journal = {SIAM Journal on Imaging Sciences},
 volume = {13},
 number = {2},
 pages = {936-970},
 year = {2020},
 doi = {10.1137/19M1301047},
 URL = {https://doi.org/10.1137/19M1301047},
 eprint = {https://doi.org/10.1137/19M1301047},
}

@InProceedings{janati:20a,
 title = {Debiased {S}inkhorn barycenters},
 author =  {Janati, Hicham and Cuturi, Marco and Gramfort, Alexandre},
 booktitle = {Proceedings of the 37th International Conference on Machine Learning},
 pages = {4692--4701},
 year = {2020},
 editor = {III, Hal Daumé and Singh, Aarti},
 volume = {119},
 series = {Proceedings of Machine Learning Research},
 month = {13--18 Jul},
 publisher = {PMLR},
 pdf = {http://proceedings.mlr.press/v119/janati20a/janati20a.pdf},
 url = {https://proceedings.mlr.press/v119/janati20a.html},
}

@Article{schmitz:18,
 author = {Schmitz, Morgan A. and Heitz, Matthieu and Bonneel, Nicolas and Ngol\`{e}, Fred and Coeurjolly, David and
  Cuturi, Marco and Peyr\'{e}, Gabriel and Starck, Jean-Luc},
 title = {Wasserstein Dictionary Learning: Optimal Transport-Based Unsupervised Nonlinear Dictionary Learning},
 journal = {SIAM Journal on Imaging Sciences},
 volume = {11},
 number = {1},
 pages = {643-678},
 year = {2018},
 doi = {10.1137/17M1140431},
 URL = {https://doi.org/10.1137/17M1140431},
 eprint = {https://doi.org/10.1137/17M1140431},
}

@Article{alvarez-esteban:16,
 title = {A fixed-point approach to barycenters in Wasserstein space},
 journal = {Journal of Mathematical Analysis and Applications},
 volume = {441},
 number = {2},
 pages = {744-762},
 year = {2016},
 issn = {0022-247X},
 doi = {https://doi.org/10.1016/j.jmaa.2016.04.045},
 url = {https://www.sciencedirect.com/science/article/pii/S0022247X16300907},
 author = {Pedro C. Álvarez-Esteban and E. {del Barrio} and J.A. Cuesta-Albertos and C. Matrán},
 keywords = {Mass transportation problem, -Wasserstein distance, Wasserstein barycenter, Fréchet mean,
 Fixed-point iteration, Location-scatter families},
}

@Article{lehmann:21,
 author = "Lehmann, Tobias and von Renesse, Max-K. and Sambale, Alexander and Uschmajew, Andr{\'e}",
 title = "A note on overrelaxation in the Sinkhorn algorithm",
 journal = "Optimization Letters",
 year = "2021",
 month = "Dec",
 day = "14",
 issn = "1862-4480",
 doi = "10.1007/s11590-021-01830-0",
 url = "https://doi.org/10.1007/s11590-021-01830-0"
}

@inproceedings{sejourne:21,
 author = {Sejourne, Thibault and Vialard, Francois-Xavier and Peyr\'{e}, Gabriel},
 booktitle = {Advances in Neural Information Processing Systems},
 editor = {M. Ranzato and A. Beygelzimer and Y. Dauphin and P.S. Liang and J. Wortman Vaughan},
 pages = {8766--8779},
 publisher = {Curran Associates, Inc.},
 title = {The Unbalanced Gromov Wasserstein Distance: Conic Formulation and Relaxation},
 url = {https://proceedings.neurips.cc/paper/2021/file/4990974d150d0de5e6e15a1454fe6b0f-Paper.pdf},
 volume = {34},
 year = {2021}
}

@inproceedings{chizat:20,
 author = {Chizat, L\'{e}na\"{\i}c and Roussillon, Pierre and L\'{e}ger, Flavien and Vialard,
  Fran\c{c}ois-Xavier and Peyr\'{e}, Gabriel},
 booktitle = {Advances in Neural Information Processing Systems},
 editor = {H. Larochelle and M. Ranzato and R. Hadsell and M.F. Balcan and H. Lin},
 pages = {2257--2269},
 publisher = {Curran Associates, Inc.},
 title = {Faster Wasserstein Distance Estimation with the Sinkhorn Divergence},
 url = {https://proceedings.neurips.cc/paper/2020/file/17f98ddf040204eda0af36a108cbdea4-Paper.pdf},
 volume = {33},
 year = {2020}
}

@Article{higham:1997,
 author = "Higham, Nicholas J.",
 title = "Stable iterations for the matrix square root",
 journal = "Numerical Algorithms",
 year = "1997",
 month = "Sep",
 day = "01",
 volume = "15",
 number = "2",
 pages = "227--242",
 issn = "1572-9265",
 doi = "10.1023/A:1019150005407",
 url = "https://doi.org/10.1023/A:1019150005407"
}

@Article{lloyd:82,
 author = {Lloyd, S.},
 journal = {IEEE Transactions on Information Theory},
 title = {Least squares quantization in PCM},
 year = {1982},
 volume = {28},
 number = {2},
 pages = {129-137},
 doi = {10.1109/TIT.1982.1056489}
}

@inproceedings{arthur:07,
 author = {Arthur, David and Vassilvitskii, Sergei},
 title = {K-Means++: The Advantages of Careful Seeding},
 year = {2007},
 isbn = {9780898716245},
 publisher = {Society for Industrial and Applied Mathematics},
 address = {USA},
 booktitle = {Proceedings of the Eighteenth Annual ACM-SIAM Symposium on Discrete Algorithms},
 pages = {1027–1035},
 numpages = {9},
 location = {New Orleans, Louisiana},
 series = {SODA '07}
}

@article{thornton2022rethinking:22,
<<<<<<< HEAD
  title={Rethinking Initialization of the Sinkhorn Algorithm},
  author={Thornton, James and Cuturi, Marco},
  journal={arXiv preprint arXiv:2206.07630},
  year={2022}
}

@misc{scetbon:22b,
  doi = {10.48550/ARXIV.2205.12365},
  url = {https://arxiv.org/abs/2205.12365},
  author = {Scetbon, Meyer and Cuturi, Marco},
  keywords = {Machine Learning (stat.ML), Machine Learning (cs.LG), FOS: Computer and information sciences,
   FOS: Computer and information sciences},
  title = {Low-rank Optimal Transport: Approximation, Statistics and Debiasing},
  publisher = {arXiv},
  year = {2022},
  copyright = {Creative Commons Attribution 4.0 International}
=======
  title = {Rethinking Initialization of the Sinkhorn Algorithm},
  author = {Thornton, James and Cuturi, Marco},
  journal = {arXiv preprint arXiv:2206.07630},
  year = {2022}
}

@Article{heitz:21,
 author = "Heitz, Matthieu and Bonneel, Nicolas and Coeurjolly, David and Cuturi, Marco and Peyr{\'e}, Gabriel",
 title = "Ground Metric Learning on Graphs",
 journal = "Journal of Mathematical Imaging and Vision",
 year = "2021",
 month = "Jan",
 day = "01",
 volume = "63",
 number = "1",
 pages = "89--107",
 issn = "1573-7683",
 doi = "10.1007/s10851-020-00996-z",
 url = "https://doi.org/10.1007/s10851-020-00996-z"
}

@article{cholmod:08,
 author = {Chen, Yanqing and Davis, Timothy A. and Hager, William W. and Rajamanickam, Sivasankaran},
 title = {Algorithm 887: CHOLMOD, Supernodal Sparse Cholesky Factorization and Update/Downdate},
 year = {2008},
 issue_date = {October 2008},
 publisher = {Association for Computing Machinery},
 address = {New York, NY, USA},
 volume = {35},
 number = {3},
 issn = {0098-3500},
 url = {https://doi.org/10.1145/1391989.1391995},
 doi = {10.1145/1391989.1391995},
 journal = {ACM Trans. Math. Softw.},
 month = {oct},
 articleno = {22},
 numpages = {14},
 keywords = {sparse matrices, Cholesky factorization, linear equations}
}

@article{crane:13,
 author = {Crane, Keenan and Weischedel, Clarisse and Wardetzky, Max},
 title = {Geodesics in Heat: A New Approach to Computing Distance Based on Heat Flow},
 year = {2013},
 issue_date = {September 2013},
 publisher = {Association for Computing Machinery},
 address = {New York, NY, USA},
 volume = {32},
 number = {5},
 issn = {0730-0301},
 url = {https://doi.org/10.1145/2516971.2516977},
 doi = {10.1145/2516971.2516977},
 journal = {ACM Trans. Graph.},
 month = {oct},
 articleno = {152},
 numpages = {11},
 keywords = {heat kernel, discrete differential geometry, geodesic distance, Digital geometry processing,
  distance transform}
>>>>>>> 3d1c7d2b
}<|MERGE_RESOLUTION|>--- conflicted
+++ resolved
@@ -505,24 +505,6 @@
 }
 
 @article{thornton2022rethinking:22,
-<<<<<<< HEAD
-  title={Rethinking Initialization of the Sinkhorn Algorithm},
-  author={Thornton, James and Cuturi, Marco},
-  journal={arXiv preprint arXiv:2206.07630},
-  year={2022}
-}
-
-@misc{scetbon:22b,
-  doi = {10.48550/ARXIV.2205.12365},
-  url = {https://arxiv.org/abs/2205.12365},
-  author = {Scetbon, Meyer and Cuturi, Marco},
-  keywords = {Machine Learning (stat.ML), Machine Learning (cs.LG), FOS: Computer and information sciences,
-   FOS: Computer and information sciences},
-  title = {Low-rank Optimal Transport: Approximation, Statistics and Debiasing},
-  publisher = {arXiv},
-  year = {2022},
-  copyright = {Creative Commons Attribution 4.0 International}
-=======
   title = {Rethinking Initialization of the Sinkhorn Algorithm},
   author = {Thornton, James and Cuturi, Marco},
   journal = {arXiv preprint arXiv:2206.07630},
@@ -581,5 +563,16 @@
  numpages = {11},
  keywords = {heat kernel, discrete differential geometry, geodesic distance, Digital geometry processing,
   distance transform}
->>>>>>> 3d1c7d2b
+}
+
+@misc{scetbon:22b,
+  doi = {10.48550/ARXIV.2205.12365},
+  url = {https://arxiv.org/abs/2205.12365},
+  author = {Scetbon, Meyer and Cuturi, Marco},
+  keywords = {Machine Learning (stat.ML), Machine Learning (cs.LG), FOS: Computer and information sciences,
+   FOS: Computer and information sciences},
+  title = {Low-rank Optimal Transport: Approximation, Statistics and Debiasing},
+  publisher = {arXiv},
+  year = {2022},
+  copyright = {Creative Commons Attribution 4.0 International}
 }