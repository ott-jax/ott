--- conflicted
+++ resolved
@@ -156,12 +156,7 @@
     cost_fn: Optional[costs.CostFn] = None,
     segment_ids_x: Optional[jnp.ndarray] = None,
     segment_ids_y: Optional[jnp.ndarray] = None,
-<<<<<<< HEAD
-    num_segments: Optional[int] = None,
-    indices_are_sorted: bool = False,
-=======
     indices_are_sorted: Optional[bool] = None,
->>>>>>> 57ef7437
     num_per_segment_x: Optional[jnp.ndarray] = None,
     num_per_segment_y: Optional[jnp.ndarray] = None,
     weights_x: Optional[jnp.ndarray] = None,
@@ -188,14 +183,6 @@
   segments. Each segment will be padded as necessary, all segments rearranged as
   a tensor, and `vmap` used to evaluate sinkhorn divergences in parallel.
 
-<<<<<<< HEAD
-  The second interface assumes `x` and `y` are segmented contiguously.
-  In all cases, both `x` and `y` should contain the same number of segments.
-  Each segment will be separately run through the sinkhorn divergence using
-  array padding.
-
-=======
->>>>>>> 57ef7437
   Args:
     x: Array of input points, of shape [num_x, feature]. Multiple segments are
       held in this single array.
@@ -221,34 +208,22 @@
       order as `x`.
     weights_y: Weights of each input points, arranged in the same segmented
       order as `y`.
-<<<<<<< HEAD
-    sinkhorn_kwargs: keywords arguments for :func:`ott.core.sinkhorn.sinkhorn`
-      that is called twice if ``static_b = True`` else 3 times.
-    static_b: if True, divergence of measure b against itself is NOT computed.
-=======
     sinkhorn_kwargs: Optionally a dict containing the keywords arguments for
       calls to the `sinkhorn` function, called three times to evaluate for each
       segment the sinkhorn regularized OT cost between `x`/`y`, `x`/`x`, and
       `y`/`y` (except when `static_b` is `True`, in which case `y`/`y` is not
       evaluated)
     static_b: if True, divergence of measure b against itself is NOT computed
->>>>>>> 57ef7437
     share_epsilon: if True, enforces that the same epsilon regularizer is shared
       for all 2 or 3 terms of the Sinkhorn divergence. In that case, the epsilon
       will be by default that used when comparing x to y (contained in the first
       geometry). This flag is set to True by default, because in the default
       setting, the epsilon regularization is a function of the mean of the cost
       matrix.
-<<<<<<< HEAD
-    kwargs: keywords arguments to the generic class. This is specific to each
-      geometry.
-
-=======
     kwargs: keywords arguments passed to form
       :class:`ott.geometry.pointcloud.PointCloud` geometry objects from the
       subsets of points and masses selected in `x` and `y`, this could be for
       instance entropy regularization float, scheduler or normalization.
->>>>>>> 57ef7437
   Returns:
     An array of sinkhorn divergence values for each segment.
   """
@@ -258,45 +233,9 @@
     # Default padder.
     padding_vector = costs.CostFn.padder(dim=dim)
   else:
-<<<<<<< HEAD
-    assert num_per_segment_x is not None
-    assert num_per_segment_y is not None
-
-  segmented_x, segmented_weights_x, mask_x, num_segments_x = segment.segment_point_cloud(
-      x,
-      weights_x,
-      segment_ids_x,
-      num_segments,
-      indices_are_sorted,
-      num_per_segment_x,
-      padding_vector=padding_vector
-  )
-
-  segmented_y, segmented_weights_y, mask_y, num_segments_y = segment.segment_point_cloud(
-      y,
-      weights_y,
-      segment_ids_y,
-      num_segments,
-      indices_are_sorted,
-      num_per_segment_y,
-      padding_vector=padding_vector
-  )
-
-  assert num_segments_x == num_segments_y
-
-  def single_segment_sink_div(
-      padded_x: jnp.ndarray,
-      padded_y: jnp.ndarray,
-      padded_weight_x: jnp.ndarray,
-      padded_weight_y: jnp.ndarray,
-      mask_x: jnp.ndarray,
-      mask_y: jnp.ndarray,
-  ) -> float:
-=======
     padding_vector = cost_fn.padder(dim=dim)
 
   def eval_fn(padded_x, padded_y, padded_weight_x, padded_weight_y):
->>>>>>> 57ef7437
     return sinkhorn_divergence(
         pointcloud.PointCloud,
         padded_x,
@@ -306,20 +245,6 @@
         sinkhorn_kwargs=sinkhorn_kwargs,
         static_b=static_b,
         share_epsilon=share_epsilon,
-<<<<<<< HEAD
-        src_mask=mask_x,
-        tgt_mask=mask_y,
-        **kwargs
-    ).divergence
-
-  v_sink_div = jax.vmap(single_segment_sink_div, in_axes=[0] * 6)
-
-  segmented_divergences = v_sink_div(
-      segmented_x, segmented_y, segmented_weights_x, segmented_weights_y,
-      mask_x, mask_y
-  )
-  return segmented_divergences
-=======
         cost_fn=cost_fn,
         **kwargs
     ).divergence
@@ -338,5 +263,4 @@
       weights_x=weights_x,
       weights_y=weights_y,
       padding_vector=padding_vector
-  )
->>>>>>> 57ef7437
+  )