# Copyright 2022 Google LLC.
#
# Licensed under the Apache License, Version 2.0 (the "License");
# you may not use this file except in compliance with the License.
# You may obtain a copy of the License at
#
#     http://www.apache.org/licenses/LICENSE-2.0
#
# Unless required by applicable law or agreed to in writing, software
# distributed under the License is distributed on an "AS IS" BASIS,
# WITHOUT WARRANTIES OR CONDITIONS OF ANY KIND, either express or implied.
# See the License for the specific language governing permissions and
# limitations under the License.
"""Classes defining OT problem(s) (objective function + utilities)."""

from typing import Any, Callable, Optional, Tuple, Union

import jax
import jax.numpy as jnp

# Because Protocol is not available in Python < 3.8
from typing_extensions import Literal, Protocol

from ott.core import linear_problems, sinkhorn_lr
from ott.geometry import epsilon_scheduler, geometry, low_rank, pointcloud


class Transport(Protocol):
  """Interface for the solution of a transport problem.

  Classes implementing those function do not have to inherit from it, the
  class can however be used in type hints to support duck typing.
  """

  @property
  def matrix(self) -> jnp.ndarray:
    ...

  def apply(self, inputs: jnp.ndarray, axis: int) -> jnp.ndarray:
    ...

  def marginal(self, axis: int = 0) -> jnp.ndarray:
    ...


LossTerm = Callable[[jnp.ndarray], jnp.ndarray]
Loss = Tuple[Tuple[LossTerm, LossTerm], Tuple[LossTerm, LossTerm]]


# TODO(michalk8): make nicer abstraction
def make_square_loss() -> Loss:
  return ((lambda x: x ** 2, lambda y: y ** 2),
          (lambda x: x, lambda y: 2.0 * y))


def make_kl_loss(clipping_value: float = 1e-8) -> Loss:
  return ((lambda x: -jax.scipy.special.entr(x) - x, lambda y: y),
          (lambda x: x, lambda y: jnp.log(jnp.clip(y, clipping_value))))


@jax.tree_util.register_pytree_node_class
class QuadraticProblem:
  """Definition of the quadratic regularized OT problem.

  The quadratic loss of a single OT matrix is assumed to
  have the form given in Eq. 4 from

  http://proceedings.mlr.press/v48/peyre16.pdf

  The two geometries below parameterize matrices C and bar{C} in that equation.
  The function L (of two real values) in that equation is assumed
  to match the form given in Eq. 5., with our notations:

  L(x, y) = lin1(x) + lin2(y) - quad1(x) * quad2(y)

  Args:
    geom_xx: the geometry.Geometry object defining the ground geometry / cost
      of the first space.
    geom_yy: the geometry.Geometry object defining the ground geometry / cost
      of the second space.
    geom_xy: the geometry.Geometry object defining the linear penalty term
      for Fused Gromov Wasserstein. If None, the problem reduces to a plain
      Gromov Wasserstein problem.
    fused_penalty: multiplier of the linear term in Fused Gromov Wasserstein,
      i.e. problem = purely quadratic + fused_penalty * linear problem.
      Ignored if ``geom_xy`` is not specified.
    scale_cost: option to rescale the cost matrices:

      - if `True`, use the default for each geometry.
      - if `False`, keep the original scaling in geometries.
      - if :class:`str`, use a specific method available in
        :class:`ott.geometry.geometry.Geometry` or
        :class`ott.geometry.pointcloud.PointCloud`.
      - if `None`, do not scale the cost matrices.

    a: jnp.ndarray[n] representing the probability weights of the samples
      from geom_xx. If None, it will be uniform.
    b: jnp.ndarray[n] representing the probability weights of the samples
      from geom_yy. If None, it will be uniform.
    loss: a 2-tuple of 2-tuples of Callable. The first tuple is the linear
      part of the loss (see in the pydoc of the class lin1, lin2). The second
      one is the quadratic part (quad1, quad2). By default, the loss
      is set as the 4 functions representing the squared Euclidean loss, and
      this property is taken advantage of in subsequent computations. See
      Alternatively, KL loss can be specified in no less optimized way.
    tau_a: if lower that 1.0, defines how much unbalanced the problem is on
      the first marginal.
    tau_b: if lower that 1.0, defines how much unbalanced the problem is on
      the second marginal.
    gw_unbalanced_correction: True (default) if the unbalanced version of
      Sejourne et al. (Neurips 2021) is used, False if tau_a and tau_b
      only affect the inner Sinhkorn loop.
  """

  def __init__(
      self,
      geom_xx: geometry.Geometry,
      geom_yy: geometry.Geometry,
      geom_xy: Optional[geometry.Geometry] = None,
      fused_penalty: float = 1.0,
      scale_cost: Optional[Union[bool, float, str]] = False,
      a: Optional[jnp.ndarray] = None,
      b: Optional[jnp.ndarray] = None,
      loss: Union[Literal['sqeucl', 'kl'], Loss] = 'sqeucl',
      tau_a: Optional[float] = 1.0,
      tau_b: Optional[float] = 1.0,
      gw_unbalanced_correction: bool = True
  ):
    assert fused_penalty > 0, fused_penalty
    self.geom_xx = geom_xx._set_scale_cost(scale_cost)
    self.geom_yy = geom_yy._set_scale_cost(scale_cost)
    self.geom_xy = (
        None if geom_xy is None else geom_xy._set_scale_cost(scale_cost)
    )
    self.fused_penalty = fused_penalty
    self.scale_cost = scale_cost
    self._a = a
    self._b = b
    self.tau_a = tau_a
    self.tau_b = tau_b
    self.gw_unbalanced_correction = gw_unbalanced_correction

    self._loss_name = loss
    if self._loss_name == 'sqeucl':
      self.loss = make_square_loss()
    elif loss == 'kl':
      self.loss = make_kl_loss()
    else:
      self.loss = loss

  @property
  def is_fused(self) -> bool:
    return self.geom_xy is not None

  @property
  def is_all_geoms_lr(self) -> bool:
    return (
        isinstance(self.geom_xx, low_rank.LRCGeometry) and
        isinstance(self.geom_yy, low_rank.LRCGeometry) and
        isinstance(self.geom_xy, (low_rank.LRCGeometry, type(None)))
    )

  @property
  def linear_loss(self) -> Tuple[LossTerm, LossTerm]:
    return self.loss[0]

  @property
  def quad_loss(self) -> Tuple[LossTerm, LossTerm]:
    return self.loss[1]

  @property
  def is_balanced(self) -> bool:
    return ((not self.gw_unbalanced_correction) or
            (self.tau_a == 1.0 and self.tau_b == 1.0))

  def tree_flatten(self):
    return ([self.geom_xx, self.geom_yy, self.geom_xy, self._a, self._b], {
        'tau_a': self.tau_a,
        'tau_b': self.tau_b,
        'loss': self._loss_name,
        'fused_penalty': self.fused_penalty,
        'scale_cost': self.scale_cost,
        'gw_unbalanced_correction': self.gw_unbalanced_correction
    })

  @classmethod
  def tree_unflatten(cls, aux_data, children):
    geoms, (a, b) = children[:3], children[3:]
    return cls(*geoms, a=a, b=b, **aux_data)

  @property
  def a(self) -> jnp.ndarray:
    num_a = self.geom_xx.shape[0]
    return jnp.ones((num_a,)) / num_a if self._a is None else self._a

  @property
  def b(self) -> jnp.ndarray:
    num_b = self.geom_yy.shape[0]
    return jnp.ones((num_b,)) / num_b if self._b is None else self._b

  def marginal_dependent_cost(
      self, marginal_1: jnp.ndarray, marginal_2: jnp.ndarray
  ) -> low_rank.LRCGeometry:
    r"""Initialise cost term that depends on the marginals of the transport.

    Uses the first term in Equation 6, Proposition 1 of
    http://proceedings.mlr.press/v48/peyre16.pdf.

    Let :math:`p` [num_a,] be the marginal of the transport matrix for samples
    from `geom_xx` and :math:`q` [num_b,] be the marginal of the transport
    matrix for samples from `geom_yy`. `cost_xx` (resp. `cost_yy`) is the
    cost matrix of `geom_xx` (resp. `geom_yy`). The cost term that
    depends on these marginals can be written as:

    `marginal_dep_term` = `lin1`(`cost_xx`) :math:`p \mathbb{1}_{num_b}^T`
                      + (`lin2`(`cost_yy`) :math:`q \mathbb{1}_{num_a}^T)^T`

    Args:
      marginal_1: jnp.ndarray<float>[num_a,], marginal of the transport matrix
       for samples from geom_xx
      marginal_2: jnp.ndarray<float>[num_b,], marginal of the transport matrix
       for samples from geom_yy

    Returns:
      Low-rank geometry.
    """
    if self._loss_name == 'sqeucl':  # quadratic apply, efficient for LR
      tmp1 = self.geom_xx.apply_square_cost(marginal_1, axis=1)
      tmp2 = self.geom_yy.apply_square_cost(marginal_2, axis=1)
    else:
      tmp1 = self.geom_xx.apply_cost(marginal_1, axis=1, fn=self.linear_loss[0])
      tmp2 = self.geom_yy.apply_cost(marginal_2, axis=1, fn=self.linear_loss[1])
    x_term = jnp.concatenate((tmp1, jnp.ones_like(tmp1)), axis=1)
    y_term = jnp.concatenate((jnp.ones_like(tmp2), tmp2), axis=1)
    return low_rank.LRCGeometry(cost_1=x_term, cost_2=y_term)

  def cost_unbalanced_correction(
      self,
      transport_matrix: jnp.ndarray,
      marginal_1: jnp.ndarray,
      marginal_2: jnp.ndarray,
      epsilon: float,
      rescale_factor: float,
      delta: float = 1e-9
  ) -> float:
    r"""Calculate cost term from the quadratic divergence when unbalanced.

    In the unbalanced setting (i.e. tau_a<1.0 or tau_b<1.0), the
    introduction of a quadratic divergence (see Sejourne et al. Neurips 2021)
    adds a term to the GW local cost.

    Let :math:`a` [num_a,] be the target weights for samples
    from geom_xx and :math:`b` [num_b,] be the target weights
    for samples from `geom_yy`. Let :math:`P` [num_a, num_b] be the transport
    matrix, :math:`P1` the first marginal and :math:`P^T1` the second marginal.
    The term of the cost matrix coming from the quadratic KL in the
    unbalanced case can be written as:

    `unbalanced_correction_term` =
        :math:`tau_a / (1 - tau_a) * \sum(KL(P1|a))`
        :math:`+ tau_b / (1 - tau_b) * \sum(KL(P^T1|b))`
        :math:`+ epsilon * \sum(KL(P|ab'))`

    Args:
      transport_matrix: jnp.ndarray<float>[num_a, num_b], transport matrix.
      marginal_1: jnp.ndarray<float>[num_a,], marginal of the transport matrix
        for samples from :attr:`geom_xx`.
      marginal_2: jnp.ndarray<float>[num_b,], marginal of the transport matrix
        for samples from :attr:`geom_yy`.
      epsilon: regulariser.
      rescale_factor: scaling factor for the transport matrix.
      delta: small quantity to avoid diverging KLs.

    Returns:
      The cost term.
    """

    def regulariser(tau: float) -> float:
      return tau / (1.0 - tau) if tau != 1.0 else 0

    cost = regulariser(self.tau_a) * jax.scipy.special.xlogy(
        marginal_1, rescale_factor * marginal_1 / jnp.clip(self.a, a_min=delta)
    ).sum()
    cost += regulariser(self.tau_b) * jax.scipy.special.xlogy(
        marginal_2, rescale_factor * marginal_2 / jnp.clip(self.b, a_min=delta)
    ).sum()
    cost += epsilon * jax.scipy.special.xlogy(
        transport_matrix, rescale_factor * transport_matrix /
        jnp.clip(self.a[:, None] * self.b[None, :], a_min=delta)
    ).sum()
    return cost

  def init_transport(self) -> jnp.ndarray:
    """Initialise the transport matrix."""
    # TODO(oliviert, cuturi): consider passing a custom initialization.
    a = jax.lax.stop_gradient(self.a)
    b = jax.lax.stop_gradient(self.b)
    return (
        a[:, None] * b[None, :] if self.is_balanced else a[:, None] *
        b[None, :] / jnp.sqrt(a.sum() * b.sum())
    )

  def init_transport_mass(self) -> float:
    """Initialise the transport mass.

    Returns:
      The sum of the elements of the normalised transport matrix.
    """
    a = jax.lax.stop_gradient(self.a)
    b = jax.lax.stop_gradient(self.b)
    transport_mass = a.sum() * b.sum()
    return (
        transport_mass if self.is_balanced else transport_mass /
        jnp.sqrt(transport_mass)
    )

  def init_linearization(
      self,
      epsilon: Optional[Union[epsilon_scheduler.Epsilon, float]] = None
  ) -> linear_problems.LinearProblem:
    """Initialise a linear problem locally around a naive initializer ab'.

    If the problem is balanced (`tau_a=1.0 and tau_b=1.0'), the equation of the
    cost follows Equation 6, Proposition 1 of
    http://proceedings.mlr.press/v48/peyre16.pdf.
    If the problem is unbalanced (`tau_a<1.0 or tau_b<1.0`), there are two
    possible cases. A first possibility is to introduce a
    quadratic KL divergence on the marginals in the objective as done
    in Sejourne et al. 2021 (https://arxiv.org/abs/2009.04266)
    (`gw_unbalanced_correction=True`), which in turns modifies the local cost
    matrix.
    Alternatively, it could be possible to leave
    the formulation of the local cost unchanged, i.e. follow Equation 6 of
    Proposition 1 (`gw_unbalanced_correction=False`) and include the
    unbalanced terms at the level of the linear problem only.

    Let :math:`P` [num_a, num_b] be the transport matrix, `cost_xx` is the
    cost matrix of `geom_xx` and `cost_yy` is the cost matrix of `geom_yy`.
    `left_x` and `right_y` depend on the loss chosen for GW.
    `gw_unbalanced_correction` is an boolean indicating whether or not the
    unbalanced correction applies.
    The equation of the local cost can be written as:

    `cost_matrix` = `marginal_dep_term`
                + `left_x`(`cost_xx`) :math:`P` `right_y`(`cost_yy`):math:`^T`
                + `unbalanced_correction` * `gw_unbalanced_correction`

    When working with the fused problem, a linear term is added to the cost
    matrix:
    `cost_matrix` += `fused_penalty` * `geom_xy.cost_matrix`


    Args:
      epsilon: An epsilon scheduler or a float passed on to the linearization.

    Returns:
      A linear_problems.LinearProblem, representing local linearization of
      GW problem.
    """
    unbalanced_correction = 0.0
    tmp = self.init_transport()
    marginal_1 = tmp.sum(1)
    marginal_2 = tmp.sum(0)

    # Initialises cost.
    marginal_cost = self.marginal_dependent_cost(marginal_1, marginal_2)

    if not self.is_balanced:
      unbalanced_correction = self.cost_unbalanced_correction(
          tmp, marginal_1, marginal_2, epsilon, 1.0
      )

    tmp = self.geom_xx.apply_cost(tmp, axis=1, fn=self.quad_loss[0])
    tmp = self.geom_yy.apply_cost(tmp.T, axis=1, fn=self.quad_loss[1]).T
    cost_matrix = (marginal_cost.cost_matrix - tmp + unbalanced_correction)

    # Initialises epsilon for Unbalanced GW according to Sejourne et al (2021).
    if not self.is_balanced:
      transport_mass = marginal_1.sum()
      epsilon = update_epsilon_unbalanced(epsilon, transport_mass)

    cost_matrix += self.fused_penalty * self._fused_cost_matrix

    geom = geometry.Geometry(cost_matrix=cost_matrix, epsilon=epsilon)
    return linear_problems.LinearProblem(
        geom, self.a, self.b, tau_a=self.tau_a, tau_b=self.tau_b
    )

  def init_lr_linearization(
      self, rank: int = 10, **kwargs: Any
  ) -> linear_problems.LinearProblem:
    """Linearizes a Quad problem with a predefined initializer."""
    x_ = self.geom_xx.apply_square_cost(self.a)
    y_ = self.geom_yy.apply_square_cost(self.b)
    geom_ = pointcloud.PointCloud(x_, y_).to_LRCGeometry()
    out = sinkhorn_lr.LRSinkhorn(
        rank=rank, **kwargs
    )(
        linear_problems.LinearProblem(geom_, self.a, self.b)
    )
    return linear_problems.LinearProblem(
        self.update_lr_geom(out),
        self.a,
        self.b,
        tau_a=self.tau_a,
        tau_b=self.tau_b
    )

  def update_lr_geom(
      self, lr_sink: sinkhorn_lr.LRSinkhornOutput
  ) -> geometry.Geometry:
    """Recompute (possibly LRC) linearization using LR Sinkhorn output."""
    marginal_1 = lr_sink.marginal(1)
    marginal_2 = lr_sink.marginal(0)
    marginal_cost = self.marginal_dependent_cost(marginal_1, marginal_2)

    # Extract factors from LR Sinkhorn output
    q, r, inv_sqg = lr_sink.q, lr_sink.r, 1.0 / jnp.sqrt(lr_sink.g)
    # Distribute middle marginal evenly across both factors.
    q, r = q * inv_sqg[None, :], r * inv_sqg[None, :]

    # Handle LRC Geometry case.
    tmp1 = self.geom_xx.apply_cost(q, axis=1, fn=self.quad_loss[0])
    tmp2 = self.geom_yy.apply_cost(r, axis=1, fn=self.quad_loss[1])
    if self.is_all_geoms_lr:
      geom = low_rank.LRCGeometry(cost_1=tmp1, cost_2=-tmp2)
      geom = low_rank.add_lrc_geom(geom, marginal_cost)
      if self.is_fused:
        geom = low_rank.add_lrc_geom(geom, self.geom_xy)
    else:
      cost_matrix = marginal_cost.cost_matrix - jnp.dot(tmp1, tmp2.T)
      cost_matrix += self.fused_penalty * self._fused_cost_matrix
      geom = geometry.Geometry(cost_matrix=cost_matrix)
    return geom

  def update_linearization(
      self,
      transport: Transport,
      epsilon: Optional[Union[epsilon_scheduler.Epsilon, float]] = None,
      old_transport_mass: float = 1.0
  ) -> linear_problems.LinearProblem:
    """Update linearization of GW problem by updating cost matrix.

    If the problem is balanced (`tau_a=1.0 and tau_b=1.0`), the equation
    follows Equation 6, Proposition 1 of
    http://proceedings.mlr.press/v48/peyre16.pdf. If the problem is unbalanced
    (`tau_a<1.0 or tau_b<1.0`), two cases are possible, as explained in the
    pydoc of `init_linearization` above. Finally, it is also possible to
    consider a Fused Gromov Wasserstein problem. Details about the resulting
    cost matrix are given in the pydoc of `init_linearization`.

    Args:
      transport: Solution of the linearization of the quadratic problem.
        epsilon: An epsilon scheduler or a float passed on to the linearization.
        old_transport_mass: Sum of the elements of the transport matrix at the
        previous iteration.

    Returns:
      Updated linear OT problem, a new local linearization of GW problem.
    """
    rescale_factor = 1.0
    unbalanced_correction = 0.0

    marginal_1 = transport.marginal(axis=1)
    marginal_2 = transport.marginal(axis=0)
    marginal_cost = self.marginal_dependent_cost(marginal_1, marginal_2)

    if not self.is_balanced:
      # Rescales transport for Unbalanced GW according to Sejourne et al (2021).
      transport_mass = jax.lax.stop_gradient(marginal_1.sum())
      rescale_factor = jnp.sqrt(old_transport_mass / transport_mass)
      unbalanced_correction = self.cost_unbalanced_correction(
          transport.matrix, marginal_1, marginal_2, epsilon, rescale_factor
      )
      # Updates epsilon for Unbalanced GW.
      epsilon = update_epsilon_unbalanced(epsilon, transport_mass)

    tmp = self.geom_xx.apply_cost(
        transport.matrix, axis=1, fn=self.quad_loss[0]
    )
    tmp = self.geom_yy.apply_cost(tmp.T, axis=1, fn=self.quad_loss[1]).T

    cost_matrix = marginal_cost.cost_matrix - tmp + unbalanced_correction
    cost_matrix += self.fused_penalty * self._fused_cost_matrix
    cost_matrix *= rescale_factor

    geom = geometry.Geometry(cost_matrix=cost_matrix, epsilon=epsilon)
    return linear_problems.LinearProblem(
        geom, self.a, self.b, tau_a=self.tau_a, tau_b=self.tau_b
    )

  def update_lr_linearization(
      self, lr_sink: sinkhorn_lr.LRSinkhornOutput
  ) -> linear_problems.LinearProblem:
    """Update a Quad problem linearization using a LR Sinkhorn."""
    return linear_problems.LinearProblem(
        self.update_lr_geom(lr_sink),
        self.a,
        self.b,
        tau_a=self.tau_a,
        tau_b=self.tau_b
    )

  @property
  def _fused_cost_matrix(self) -> Union[float, jnp.ndarray]:
    if not self.is_fused:
      return 0
    if isinstance(
        self.geom_xy, pointcloud.PointCloud
    ) and self.geom_xy.is_online:
      return self.geom_xy.compute_cost_matrix() * self.geom_xy.inv_scale_cost
    return self.geom_xy.cost_matrix


def update_epsilon_unbalanced(epsilon, transport_mass):
  updated_epsilon = epsilon_scheduler.Epsilon.make(epsilon)
  updated_epsilon._scale_epsilon = (
      updated_epsilon._scale_epsilon * transport_mass
  )
<<<<<<< HEAD
  return updated_epsilon


def make(
    *args: Union[jnp.ndarray, geometry.Geometry, problems.LinearProblem,
                 QuadraticProblem],
    a: Optional[jnp.ndarray] = None,
    b: Optional[jnp.ndarray] = None,
    tau_a: float = 1.0,
    tau_b: float = 1.0,
    objective: Optional[str] = None,
    gw_unbalanced_correction: bool = True,
    fused_penalty: Optional[float] = None,
    scale_cost: Optional[Union[bool, float, str]] = False,
    **kwargs: Any,
):
  """Make a problem from arrays, assuming PointCloud geometries."""
  if isinstance(args[0], (jnp.ndarray, np.ndarray)):
    x = args[0]
    y = args[1] if len(args) > 1 else args[0]
    if ((objective == 'linear') or
        (objective is None and x.shape[1] == y.shape[1])):  # noqa: E129
      geom_xy = pointcloud.PointCloud(x, y, **kwargs)
      return problems.LinearProblem(geom_xy, a=a, b=b, tau_a=tau_a, tau_b=tau_b)
    elif ((objective == 'quadratic') or
          (objective is None and x.shape[1] != y.shape[1])):
      geom_xx = pointcloud.PointCloud(x, x, **kwargs)
      geom_yy = pointcloud.PointCloud(y, y, **kwargs)
      return QuadraticProblem(
          geom_xx=geom_xx,
          geom_yy=geom_yy,
          geom_xy=None,
          scale_cost=scale_cost,
          a=a,
          b=b,
          tau_a=tau_a,
          tau_b=tau_b,
          gw_unbalanced_correction=gw_unbalanced_correction
      )
    elif objective == 'fused':
      geom_xx = pointcloud.PointCloud(x, x, **kwargs)
      geom_yy = pointcloud.PointCloud(y, y, **kwargs)
      geom_xy = pointcloud.PointCloud(x, y, **kwargs)
      return QuadraticProblem(
          geom_xx=geom_xx,
          geom_yy=geom_yy,
          geom_xy=geom_xy,
          fused_penalty=fused_penalty,
          scale_cost=scale_cost,
          a=a,
          b=b,
          tau_a=tau_a,
          tau_b=tau_b,
          gw_unbalanced_correction=gw_unbalanced_correction
      )
    else:
      raise ValueError(f'Unknown transport problem `{objective}`')
  elif isinstance(args[0], geometry.Geometry):
    if len(args) == 1:
      return problems.LinearProblem(*args, a=a, b=b, tau_a=tau_a, tau_b=tau_b)
    return QuadraticProblem(
        *args, a=a, b=b, tau_a=tau_a, tau_b=tau_b, scale_cost=scale_cost
    )
  elif isinstance(args[0], (problems.LinearProblem, QuadraticProblem)):
    return args[0]
  else:
    raise ValueError('Cannot instantiate a transport problem.')
=======
  return updated_epsilon
>>>>>>> 1d7bf18a
<|MERGE_RESOLUTION|>--- conflicted
+++ resolved
@@ -517,74 +517,4 @@
   updated_epsilon._scale_epsilon = (
       updated_epsilon._scale_epsilon * transport_mass
   )
-<<<<<<< HEAD
-  return updated_epsilon
-
-
-def make(
-    *args: Union[jnp.ndarray, geometry.Geometry, problems.LinearProblem,
-                 QuadraticProblem],
-    a: Optional[jnp.ndarray] = None,
-    b: Optional[jnp.ndarray] = None,
-    tau_a: float = 1.0,
-    tau_b: float = 1.0,
-    objective: Optional[str] = None,
-    gw_unbalanced_correction: bool = True,
-    fused_penalty: Optional[float] = None,
-    scale_cost: Optional[Union[bool, float, str]] = False,
-    **kwargs: Any,
-):
-  """Make a problem from arrays, assuming PointCloud geometries."""
-  if isinstance(args[0], (jnp.ndarray, np.ndarray)):
-    x = args[0]
-    y = args[1] if len(args) > 1 else args[0]
-    if ((objective == 'linear') or
-        (objective is None and x.shape[1] == y.shape[1])):  # noqa: E129
-      geom_xy = pointcloud.PointCloud(x, y, **kwargs)
-      return problems.LinearProblem(geom_xy, a=a, b=b, tau_a=tau_a, tau_b=tau_b)
-    elif ((objective == 'quadratic') or
-          (objective is None and x.shape[1] != y.shape[1])):
-      geom_xx = pointcloud.PointCloud(x, x, **kwargs)
-      geom_yy = pointcloud.PointCloud(y, y, **kwargs)
-      return QuadraticProblem(
-          geom_xx=geom_xx,
-          geom_yy=geom_yy,
-          geom_xy=None,
-          scale_cost=scale_cost,
-          a=a,
-          b=b,
-          tau_a=tau_a,
-          tau_b=tau_b,
-          gw_unbalanced_correction=gw_unbalanced_correction
-      )
-    elif objective == 'fused':
-      geom_xx = pointcloud.PointCloud(x, x, **kwargs)
-      geom_yy = pointcloud.PointCloud(y, y, **kwargs)
-      geom_xy = pointcloud.PointCloud(x, y, **kwargs)
-      return QuadraticProblem(
-          geom_xx=geom_xx,
-          geom_yy=geom_yy,
-          geom_xy=geom_xy,
-          fused_penalty=fused_penalty,
-          scale_cost=scale_cost,
-          a=a,
-          b=b,
-          tau_a=tau_a,
-          tau_b=tau_b,
-          gw_unbalanced_correction=gw_unbalanced_correction
-      )
-    else:
-      raise ValueError(f'Unknown transport problem `{objective}`')
-  elif isinstance(args[0], geometry.Geometry):
-    if len(args) == 1:
-      return problems.LinearProblem(*args, a=a, b=b, tau_a=tau_a, tau_b=tau_b)
-    return QuadraticProblem(
-        *args, a=a, b=b, tau_a=tau_a, tau_b=tau_b, scale_cost=scale_cost
-    )
-  elif isinstance(args[0], (problems.LinearProblem, QuadraticProblem)):
-    return args[0]
-  else:
-    raise ValueError('Cannot instantiate a transport problem.')
-=======
-  return updated_epsilon
->>>>>>> 1d7bf18a
+  return updated_epsilon