# Copyright 2022 Google LLC.
#
# Licensed under the Apache License, Version 2.0 (the "License");
# you may not use this file except in compliance with the License.
# You may obtain a copy of the License at
#
#     http://www.apache.org/licenses/LICENSE-2.0
#
# Unless required by applicable law or agreed to in writing, software
# distributed under the License is distributed on an "AS IS" BASIS,
# WITHOUT WARRANTIES OR CONDITIONS OF ANY KIND, either express or implied.
# See the License for the specific language governing permissions and
# limitations under the License.

# Lint as: python3
"""A Jax version of the regularised GW Solver (Peyre et al. 2016)."""
from typing import Any, Dict, NamedTuple, Optional, Tuple, Union

import jax
import jax.numpy as jnp
from typing_extensions import Literal

from ott.core import (
    fixed_point_loop,
    linear_problems,
    quad_problems,
    sinkhorn,
    sinkhorn_lr,
    was_solver,
)
from ott.geometry import epsilon_scheduler, geometry

LinearOutput = Union[sinkhorn.SinkhornOutput, sinkhorn_lr.LRSinkhornOutput]


class GWOutput(NamedTuple):
  """Holds the output of the Gromov-Wasserstein solver.

  Args:
    costs: Holds the sequence of regularized GW costs seen through the outer
      loop of the solver.
    linear_convergence: Holds the sequence of bool convergence flags of the
      inner Sinkhorn iterations.
    convergence: Bool convergence flag for the outer GW iterations.
    errors: Holds sequence of vectors of errors of the Sinkhorn algorithm
      at each iteration.
    linear_state: State used to solve and store solutions to the local
      linearization of GW.
    geom: The geometry underlying the local linearization.
  """

  costs: Optional[jnp.ndarray] = None
  linear_convergence: Optional[jnp.ndarray] = None
  convergence: bool = False
  errors: Optional[jnp.ndarray] = None
  linear_state: Optional[LinearOutput] = None
  geom: Optional[geometry.Geometry] = None

  def set(self, **kwargs: Any) -> 'GWOutput':
    """Return a copy of self, possibly with overwrites."""
    return self._replace(**kwargs)

  @property
  def matrix(self) -> jnp.ndarray:
    """Transport matrix."""
    return self.linear_state.matrix

  def apply(self, inputs: jnp.ndarray, axis: int = 0) -> jnp.ndarray:
    """Apply the transport to an array; axis=1 for its transpose."""
    return self.linear_state.apply(inputs, axis=axis)

  @property
  def reg_gw_cost(self) -> float:
    """Regularized optimal transport cost of the linearization."""
    return self.linear_state.reg_ot_cost


class GWState(NamedTuple):
  """Holds the state of the Gromov-Wasserstein solver.

  Attributes:
    costs: Holds the sequence of regularized GW costs seen through the outer
      loop of the solver.
    linear_convergence: Holds the sequence of bool convergence flags of the
      inner Sinkhorn iterations.
    errors: Holds sequence of vectors of errors of the Sinkhorn algorithm
      at each iteration.
    linear_state: State used to solve and store solutions to the local
      linearization of GW.
    linear_pb: Local linearization of the quadratic GW problem.
  """

  costs: jnp.ndarray
  linear_convergence: jnp.ndarray
  linear_state: LinearOutput
  linear_pb: linear_problems.LinearProblem
  old_transport_mass: float
  errors: Optional[jnp.ndarray] = None
<<<<<<< HEAD
  linear_state: Optional[LinearOutput] = None
  linear_pb: Optional[linear_problems.LinearProblem] = None
=======
>>>>>>> 1bd020df

  def set(self, **kwargs: Any) -> 'GWState':
    """Return a copy of self, possibly with overwrites."""
    return self._replace(**kwargs)

  def update(
      self, iteration: int, linear_sol: LinearOutput,
      linear_pb: linear_problems.LinearProblem, store_errors: bool,
  ) -> 'GWState':
    costs = self.costs.at[iteration].set(linear_sol.reg_ot_cost)
    errors = None
    if store_errors and self.errors is not None:
      errors = self.errors.at[iteration, :].set(linear_sol.errors)
    linear_convergence = self.linear_convergence.at[iteration].set(
        linear_sol.converged
    )

    return self.set(
        linear_state=linear_sol,
        linear_pb=linear_pb,
        costs=costs,
        linear_convergence=linear_convergence,
        errors=errors,
    )


@jax.tree_util.register_pytree_node_class
class GromovWasserstein(was_solver.WassersteinSolver):

  def __call__(self, prob: quad_problems.QuadraticProblem) -> GWOutput:
    # consider converting problem first if using low-rank solver
    if self.is_low_rank and prob._is_low_rank_convertible:
      prob = prob.to_low_rank()

    # Possibly jit iteration functions and run. Closure on rank to
    # avoid jitting issues, since rank value will be used to branch between
    # a default entropic GW or a low-rank GW.
    gromov_fn = jax.jit(iterations) if self.jit else iterations
    out = gromov_fn(self, prob)
    # TODO(lpapaxanthos): remove stop_gradient when using backprop
    if self.is_low_rank:
      linearization = prob.update_lr_linearization(
          jax.lax.stop_gradient(out.linear_state)
      )
    else:
      linearization = prob.update_linearization(
          jax.lax.stop_gradient(out.linear_state), self.epsilon,
      )
    linear_state = out.linear_state.set_cost(linearization, True, True)
    iteration = jnp.sum(out.costs != -1)
    convergence = jnp.logical_and(
        iteration < self.max_iterations, jnp.all(out.linear_convergence)
    )
    return out.set(linear_state=linear_state, convergence=convergence)

  def init_state(
      self,
      prob: quad_problems.QuadraticProblem,
  ) -> GWState:
    """Initialize the state of the Gromov-Wasserstein iterations."""
    if self.is_low_rank:
      linear_prob = prob.init_lr_linearization(self.linear_ot_solver)
    else:
      linear_prob = prob.init_linearization(self.epsilon)

    linear_state = self.linear_ot_solver(linear_prob)
    num_iter = self.max_iterations
<<<<<<< HEAD
=======
    transport_mass = prob.init_transport_mass()

>>>>>>> 1bd020df
    if self.store_inner_errors:
      errors = -jnp.ones((num_iter, self.linear_ot_solver.outer_iterations))
    else:
      errors = None

    return GWState(
<<<<<<< HEAD
        -jnp.ones((num_iter,)), -jnp.ones((num_iter,)), errors, linear_state,
        linearization)
=======
        costs=-jnp.ones((num_iter,)),
        linear_convergence=-jnp.ones((num_iter,)),
        linear_state=linear_state,
        linear_pb=linear_prob,
        old_transport_mass=transport_mass,
        errors=errors
    )
>>>>>>> 1bd020df

  def output_from_state(self, state: GWState) -> GWOutput:
    """Create an output from a loop state.

    Arguments:
      state: A GWState.

    Returns:
      A GWOutput.
    """
    geom = state.linear_pb.geom
    return GWOutput(
        costs=state.costs,
        linear_convergence=state.linear_convergence,
        errors=state.errors,
        linear_state=state.linear_state,
        geom=geom,
    )


def iterations(
    solver: GromovWasserstein,
    prob: quad_problems.QuadraticProblem,
) -> GWOutput:
  """Jittable Gromov-Wasserstein outer loop."""

  def cond_fn(
      iteration: int, constants: GromovWasserstein, state: GWState
  ) -> bool:
    solver = constants
    return solver._continue(state, iteration)

  def body_fn(
      iteration: int, solver: GromovWasserstein, state: GWState,
      compute_error: bool
  ) -> GWState:
    del compute_error  # Always assumed True for outer loop of GW.

    if solver.is_low_rank:
      init = state.linear_state.q, state.linear_state.r, state.linear_state.g
      linear_pb = prob.update_lr_linearization(state.linear_state)
    else:
<<<<<<< HEAD
      linear_pb = prob.update_linearization(state.linear_state, solver.epsilon)

    out = solver.linear_ot_solver(linear_pb)
=======
      init = state.linear_state.f, state.linear_state.g
      linear_pb = prob.update_linearization(
          state.linear_state, solver.epsilon, state.old_transport_mass
      )

    out = solver.linear_ot_solver(linear_pb, init=init)
    old_transport_mass = jax.lax.stop_gradient(
        state.linear_state.transport_mass()
    )
>>>>>>> 1bd020df
    return state.update(
        iteration, out, linear_pb, solver.store_inner_errors)

  state = fixed_point_loop.fixpoint_iter(
      cond_fn=cond_fn,
      body_fn=body_fn,
      min_iterations=solver.min_iterations,
      max_iterations=solver.max_iterations,
      inner_iterations=1,
      constants=solver,
      state=solver.init_state(prob)
  )

  return solver.output_from_state(state)


def make(
    epsilon: Union[epsilon_scheduler.Epsilon, float] = 1.,
    rank: int = -1,
    max_iterations: int = 50,
    jit: bool = False,
    warm_start: bool = True,
    store_inner_errors: bool = False,
    linear_ot_solver_kwargs: Optional[Dict[str, Any]] = None,
    threshold: float = 1e-2,
    min_iterations: int = 1,
    **kwargs: Any,
) -> GromovWasserstein:
  """Create a GromovWasserstein solver.

  Args:
    epsilon: a regularization parameter or a epsilon_scheduler.Epsilon object.
    rank: integer used to constrain the rank of GW solutions if >0.
    max_iterations: the maximum number of outer iterations for
      Gromov Wasserstein.
    jit: bool, if True, jits the function.
    warm_start: deprecated.
    store_inner_errors: whether or not to return all the errors of the inner
      Sinkhorn iterations.
    linear_ot_solver_kwargs: Optionally a dictionary containing the keywords
      arguments for the linear OT solver (e.g. sinkhorn)
    threshold: threshold (progress between two iterate costs) used to stop GW.
    min_iterations: see fixed_point_loop.
    kwargs: additional kwargs for epsilon.

  Returns:
    A GromovWasserstein solver.
  """
  del warm_start
  if linear_ot_solver_kwargs is None:
    linear_ot_solver_kwargs = {}

  if rank == -1:
    sink = sinkhorn.make(**linear_ot_solver_kwargs)
  elif rank > 0:
    # `rank` and `epsilon` are arguments of the `sinkhorn_lr` solver. As we are
    # passing them to make, we should not pass them in `linear_ot_solver_kwargs`
    # Therefore, the `rank` or `epsilon` passed to `linear_ot_solver_kwargs` are
    # deleted.
    linear_ot_solver_kwargs.pop('rank', None)
    linear_ot_solver_kwargs.pop('epsilon', None)
    sink = sinkhorn_lr.make(
        rank=rank, epsilon=epsilon, **linear_ot_solver_kwargs
    )
  else:
    raise ValueError(f"Invalid value for `rank={rank}`.")

  return GromovWasserstein(
      epsilon,
      rank,
      max_iterations=max_iterations,
      jit=jit,
      linear_ot_solver=sink,
      threshold=threshold,
      store_inner_errors=store_inner_errors,
      min_iterations=min_iterations,
      **kwargs
  )


def gromov_wasserstein(
    geom_xx: geometry.Geometry,
    geom_yy: geometry.Geometry,
    geom_xy: Optional[geometry.Geometry] = None,
    fused_penalty: float = 1.0,
    scale_cost: Optional[Union[bool, float, str]] = False,
    a: Optional[jnp.ndarray] = None,
    b: Optional[jnp.ndarray] = None,
    loss: Union[Literal['sqeucl', 'kl'], quad_problems.GWLoss] = 'sqeucl',
    tau_a: Optional[float] = 1.0,
    tau_b: Optional[float] = 1.0,
    gw_unbalanced_correction: bool = True,
    ranks: Union[int, Tuple[int, ...]] = -1,
    tolerances: Union[float, Tuple[float, ...]] = 1e-2,
    **kwargs: Any,
) -> GWOutput:
  """Solve a Gromov Wasserstein problem.

  Wrapper that instantiates a quadratic problem (possibly with linear term
  if the problem is fused) and calls a solver to output a solution.

  Args:
    geom_xx: a Geometry object for the first view.
    geom_yy: a second Geometry object for the second view.
    geom_xy: a Geometry object representing the linear cost in FGW.
    fused_penalty: multiplier of the linear term in Fused Gromov Wasserstein,
      i.e. loss = quadratic_loss + fused_penalty * linear_loss.
      Ignored if ``geom_xy`` is not specified.
    scale_cost: option to rescale the cost matrices:

      - if `True`, use the default for each geometry.
      - if `False`, keep the original scaling in geometries.
      - if :class:`str`, use a specific method available in
        :class:`ott.geometry.geometry.Geometry` or
        :class:`ott.geometry.pointcloud.PointCloud`.
      - if `None`, do not scale the cost matrices.

    a: jnp.ndarray<float>[num_a,] or jnp.ndarray<float>[batch,num_a] weights.
    b: jnp.ndarray<float>[num_b,] or jnp.ndarray<float>[batch,num_b] weights.
    loss: defaults to the square Euclidean distance. Can also pass 'kl'
      to define the GW loss as KL loss.
      See :class:`~ott.core.gromov_wasserstein.GromovWasserstein` on how to pass
      custom loss.
    tau_a: float between 0 and 1.0, parameter that controls the strength of the
      KL divergence constraint between the weights and marginals of the
      transport for the first view. If set to 1.0, then it is equivalent to a
      hard constraint and if smaller to a softer constraint.
    tau_b: float between 0 and 1.0, parameter that controls the strength of the
      KL divergence constraint between the weights and marginals of the
      transport for the second view. If set to 1.0, then it is equivalent to a
      hard constraint and if smaller to a softer constraint.
    gw_unbalanced_correction: True (default) if the unbalanced version of
      :cite:`sejourne:21` is used, False if tau_a and tau_b
      only affect the inner Sinkhorn loop.
    ranks: Switch to a low rank approximation of all cost matrices, using
      :meth:`~ott.geometry.geometry.Geometry.to_LRCGeometry`, to gain speed.
      This is only relevant if the geometries of interest are *not*
      :class:`~ott.geometry.pointcloud.PointCloud` with `'sqeucl'` cost
      function, in which case they would be low-rank by construction (as long
      as the sizes of these point clouds is larger than dimension).
      If `-1`, geometries are left as they are, and not converted.
      If :class:`tuple`, these 2 or 3 :class:`int` specify the ranks of
      ``geom_xx``, ``geom_yy`` and ``geom_xy``, respectively. If :class:`int`,
      all 3 geometries are converted using that rank.
    tolerances: Tolerances used when converting geometries to low-rank. Used when
      geometries are *not* :class:`~ott.geometry.pointcloud.PointCloud` with
      `'sqeucl'` cost. If :class:`float`, that tolerance is shared across all
      3 geometries.
    kwargs: keyword arguments to make.

  Returns:
    A GromovWassersteinState named tuple.
  """
  prob = quad_problems.QuadraticProblem(
      geom_xx,
      geom_yy,
      geom_xy=geom_xy,
      fused_penalty=fused_penalty,
      scale_cost=scale_cost,
      a=a,
      b=b,
      loss=loss,
      tau_a=tau_a,
      tau_b=tau_b,
      gw_unbalanced_correction=gw_unbalanced_correction,
      ranks=ranks,
      tolerances=tolerances
  )
  solver = make(**kwargs)
  return solver(prob)<|MERGE_RESOLUTION|>--- conflicted
+++ resolved
@@ -47,6 +47,7 @@
     linear_state: State used to solve and store solutions to the local
       linearization of GW.
     geom: The geometry underlying the local linearization.
+    old_transport_mass: Holds total mass of transport at previous iteration.
   """
 
   costs: Optional[jnp.ndarray] = None
@@ -55,6 +56,8 @@
   errors: Optional[jnp.ndarray] = None
   linear_state: Optional[LinearOutput] = None
   geom: Optional[geometry.Geometry] = None
+  # Intermediate values.
+  old_transport_mass: float = 1.0
 
   def set(self, **kwargs: Any) -> 'GWOutput':
     """Return a copy of self, possibly with overwrites."""
@@ -63,17 +66,22 @@
   @property
   def matrix(self) -> jnp.ndarray:
     """Transport matrix."""
-    return self.linear_state.matrix
+    return self._rescale_factor * self.linear_state.matrix
 
   def apply(self, inputs: jnp.ndarray, axis: int = 0) -> jnp.ndarray:
     """Apply the transport to an array; axis=1 for its transpose."""
-    return self.linear_state.apply(inputs, axis=axis)
+    return self._rescale_factor * self.linear_state.apply(inputs, axis=axis)
 
   @property
   def reg_gw_cost(self) -> float:
     """Regularized optimal transport cost of the linearization."""
     return self.linear_state.reg_ot_cost
 
+  @property
+  def _rescale_factor(self) -> float:
+    return jnp.sqrt(
+        self.old_transport_mass / self.linear_state.transport_mass()
+    )
 
 class GWState(NamedTuple):
   """Holds the state of the Gromov-Wasserstein solver.
@@ -96,11 +104,6 @@
   linear_pb: linear_problems.LinearProblem
   old_transport_mass: float
   errors: Optional[jnp.ndarray] = None
-<<<<<<< HEAD
-  linear_state: Optional[LinearOutput] = None
-  linear_pb: Optional[linear_problems.LinearProblem] = None
-=======
->>>>>>> 1bd020df
 
   def set(self, **kwargs: Any) -> 'GWState':
     """Return a copy of self, possibly with overwrites."""
@@ -109,6 +112,7 @@
   def update(
       self, iteration: int, linear_sol: LinearOutput,
       linear_pb: linear_problems.LinearProblem, store_errors: bool,
+      old_transport_mass: float
   ) -> 'GWState':
     costs = self.costs.at[iteration].set(linear_sol.reg_ot_cost)
     errors = None
@@ -124,6 +128,7 @@
         costs=costs,
         linear_convergence=linear_convergence,
         errors=errors,
+        old_transport_mass=old_transport_mass
     )
 
 
@@ -148,6 +153,7 @@
     else:
       linearization = prob.update_linearization(
           jax.lax.stop_gradient(out.linear_state), self.epsilon,
+          jax.lax.stop_gradient(out.old_transport_mass)
       )
     linear_state = out.linear_state.set_cost(linearization, True, True)
     iteration = jnp.sum(out.costs != -1)
@@ -168,21 +174,13 @@
 
     linear_state = self.linear_ot_solver(linear_prob)
     num_iter = self.max_iterations
-<<<<<<< HEAD
-=======
     transport_mass = prob.init_transport_mass()
-
->>>>>>> 1bd020df
     if self.store_inner_errors:
       errors = -jnp.ones((num_iter, self.linear_ot_solver.outer_iterations))
     else:
       errors = None
 
     return GWState(
-<<<<<<< HEAD
-        -jnp.ones((num_iter,)), -jnp.ones((num_iter,)), errors, linear_state,
-        linearization)
-=======
         costs=-jnp.ones((num_iter,)),
         linear_convergence=-jnp.ones((num_iter,)),
         linear_state=linear_state,
@@ -190,7 +188,6 @@
         old_transport_mass=transport_mass,
         errors=errors
     )
->>>>>>> 1bd020df
 
   def output_from_state(self, state: GWState) -> GWOutput:
     """Create an output from a loop state.
@@ -208,6 +205,7 @@
         errors=state.errors,
         linear_state=state.linear_state,
         geom=geom,
+        old_transport_mass=state.old_transport_mass
     )
 
 
@@ -233,11 +231,6 @@
       init = state.linear_state.q, state.linear_state.r, state.linear_state.g
       linear_pb = prob.update_lr_linearization(state.linear_state)
     else:
-<<<<<<< HEAD
-      linear_pb = prob.update_linearization(state.linear_state, solver.epsilon)
-
-    out = solver.linear_ot_solver(linear_pb)
-=======
       init = state.linear_state.f, state.linear_state.g
       linear_pb = prob.update_linearization(
           state.linear_state, solver.epsilon, state.old_transport_mass
@@ -247,9 +240,9 @@
     old_transport_mass = jax.lax.stop_gradient(
         state.linear_state.transport_mass()
     )
->>>>>>> 1bd020df
     return state.update(
-        iteration, out, linear_pb, solver.store_inner_errors)
+        iteration, out, linear_pb, solver.store_inner_errors, old_transport_mass
+    )
 
   state = fixed_point_loop.fixpoint_iter(
       cond_fn=cond_fn,
