# Copyright 2022 Google LLC.
#
# Licensed under the Apache License, Version 2.0 (the "License");
# you may not use this file except in compliance with the License.
# You may obtain a copy of the License at
#
#     http://www.apache.org/licenses/LICENSE-2.0
#
# Unless required by applicable law or agreed to in writing, software
# distributed under the License is distributed on an "AS IS" BASIS,
# WITHOUT WARRANTIES OR CONDITIONS OF ANY KIND, either express or implied.
# See the License for the specific language governing permissions and
# limitations under the License.

# Lint as: python3
"""A Jax implementation of the Low-Rank Sinkhorn algorithm."""
from typing import Any, Mapping, NamedTuple, NoReturn, Optional, Tuple, Union

import jax
import jax.numpy as jnp
import jax.scipy as jsp
from typing_extensions import Literal

from ott.core import fixed_point_loop
from ott.core import initializers_lr as init_lib
from ott.core import linear_problems, sinkhorn
from ott.geometry import geometry


class LRSinkhornState(NamedTuple):
  """State of the Low Rank Sinkhorn algorithm."""

  q: jnp.ndarray
  r: jnp.ndarray
  g: jnp.ndarray
  gamma: float
  costs: jnp.ndarray
  criterions: jnp.ndarray
  crossed_threshold: bool

  def compute_criterion(self, previous_state: "LRSinkhornState") -> float:
    err_1 = kl(self.q, previous_state.q) + kl(previous_state.q, self.q)
    err_2 = kl(self.r, previous_state.r) + kl(previous_state.r, self.r)
    err_3 = kl(self.g, previous_state.g) + kl(previous_state.g, self.g)
    return ((1. / self.gamma) ** 2) * (err_1 + err_2 + err_3)

  def reg_ot_cost(
      self,
      ot_prob: linear_problems.LinearProblem,
      use_danskin: bool = False
  ) -> float:
    return compute_reg_ot_cost(self.q, self.r, self.g, ot_prob, use_danskin)

  def solution_error(
      self, ot_prob: linear_problems.LinearProblem, norm_error: Tuple[int, ...],
      lse_mode: bool
  ) -> jnp.ndarray:
    return solution_error(self.q, self.r, ot_prob, norm_error, lse_mode)

  def set(self, **kwargs: Any) -> 'LRSinkhornState':
    """Return a copy of self, with potential overwrites."""
    return self._replace(**kwargs)


def compute_reg_ot_cost(
    q: jnp.ndarray,
    r: jnp.ndarray,
    g: jnp.ndarray,
    ot_prob: linear_problems.LinearProblem,
    use_danskin: bool = False
) -> float:
  q = jax.lax.stop_gradient(q) if use_danskin else q
  r = jax.lax.stop_gradient(r) if use_danskin else r
  g = jax.lax.stop_gradient(g) if use_danskin else g
  return jnp.sum(ot_prob.geom.apply_cost(r, axis=1) * q * (1. / g)[None, :])


def solution_error(
    q: jnp.ndarray, r: jnp.ndarray, ot_prob: linear_problems.LinearProblem,
    norm_error: Tuple[int, ...], lse_mode: bool
) -> jnp.ndarray:
  """Compute solution error.

  Since only balanced case is available for LR, this is marginal deviation.

  Args:
    q: first factor of solution
    r: second factor of solution
    ot_prob: linear problem
    norm_error: int, p-norm used to compute error.
    lse_mode: True if log-sum-exp operations, False if kernel vector products.

  Returns:
    one or possibly many numbers quantifying deviation to true marginals.
  """
  del lse_mode
  norm_error = jnp.array(norm_error)
  # Update the error
  err = jnp.sum(
      jnp.abs(jnp.sum(q, axis=1) - ot_prob.a) ** norm_error[:, None], axis=1
  ) ** (1.0 / norm_error)
  err += jnp.sum(
      jnp.abs(jnp.sum(r, axis=1) - ot_prob.b) ** norm_error[:, None], axis=1
  ) ** (1.0 / norm_error)
  err += jnp.sum(
      jnp.abs(jnp.sum(q, axis=0) - jnp.sum(r, axis=0)) ** norm_error[:, None],
      axis=1
  ) ** (1.0 / norm_error)

  return err


class LRSinkhornOutput(NamedTuple):
  """Implement the problems.Transport interface, for a LR Sinkhorn solution."""

  q: jnp.ndarray
  r: jnp.ndarray
  g: jnp.ndarray
  costs: jnp.ndarray
  criterions: jnp.ndarray
  ot_prob: linear_problems.LinearProblem
  # TODO(michalk8): Optional is an artifact of the current impl., refactor
  reg_ot_cost: Optional[float] = None

  def set(self, **kwargs: Any) -> 'LRSinkhornOutput':
    """Return a copy of self, with potential overwrites."""
    return self._replace(**kwargs)

  def set_cost(
      self,
      ot_prob: linear_problems.LinearProblem,
      lse_mode: bool,
      use_danskin: bool = False
  ) -> 'LRSinkhornOutput':
    del lse_mode
    return self.set(reg_ot_cost=self.compute_reg_ot_cost(ot_prob, use_danskin))

  def compute_reg_ot_cost(
      self,
      ot_prob: linear_problems.LinearProblem,
      use_danskin: bool = False,
  ) -> float:
    return compute_reg_ot_cost(self.q, self.r, self.g, ot_prob, use_danskin)

  @property
  def linear(self) -> bool:
    return isinstance(self.ot_prob, linear_problems.LinearProblem)

  @property
  def geom(self) -> geometry.Geometry:
    return self.ot_prob.geom

  @property
  def a(self) -> jnp.ndarray:
    return self.ot_prob.a

  @property
  def b(self) -> jnp.ndarray:
    return self.ot_prob.b

  @property
  def linear_output(self) -> bool:
    return True

  @property
  def converged(self) -> bool:
    return jnp.logical_and(
        jnp.sum(self.costs == -1) > 0,
        jnp.sum(jnp.isnan(self.costs)) == 0
    )

  @property
  def matrix(self) -> jnp.ndarray:
    """Transport matrix if it can be instantiated."""
    return (self.q * self._inv_g) @ self.r.T

  def apply(self, inputs: jnp.ndarray, axis: int = 0) -> jnp.ndarray:
    """Apply the transport to a array; axis=1 for its transpose."""
    q, r = (self.q, self.r) if axis == 1 else (self.r, self.q)
    # for `axis=0`: (batch, m), (m, r), (r,), (r, n)
    return ((inputs @ r) * self._inv_g) @ q.T

  def marginal(self, axis: int) -> jnp.ndarray:
    length = self.q.shape[0] if axis == 0 else self.r.shape[0]
    return self.apply(jnp.ones(length,), axis=axis)

  def cost_at_geom(self, other_geom: geometry.Geometry) -> float:
    """Return OT cost for matrix, evaluated at other cost matrix."""
    return jnp.sum(self.q * other_geom.apply_cost(self.r, axis=1) * self._inv_g)

  # TODO(michalk8): when refactoring the API, use a property
  def transport_mass(self) -> float:
    """Sum of transport matrix."""
    return self.marginal(0).sum()

  @property
  def _inv_g(self) -> jnp.ndarray:
    return 1. / self.g


@jax.tree_util.register_pytree_node_class
class LRSinkhorn(sinkhorn.Sinkhorn):
  r"""A Low-Rank Sinkhorn solver for linear reg-OT problems.

  The algorithm is described in :cite:`scetbon:21` and the implementation
  contained here is adapted from `LOT <https://github.com/meyerscetbon/LOT>`_.

  The algorithm minimizes a non-convex problem. It therefore requires special
  care to initialization and convergence. Convergence is evaluated on successive
  evaluations of the objective. The algorithm is only provided for the balanced
  case.

  Args:
    rank: the rank constraint on the coupling to minimize the linear OT problem
    gamma: the (inverse of) gradient step size used by mirror descent.
    gamma_rescale: Whether to rescale :math:`\gamma` every iteration as
      described in :cite:`scetbon:22b`.
    epsilon: entropic regularization added on top of low-rank problem.
    initializer: How to initialize the :math:`Q`, :math:`R` and :math:`g`
      factors. Valid options are:

      - `'random'` - :class:`~ott.core.initializers_lr.RandomInitializer`.
      - `'rank2'` - :class:`~ott.core.initializers_lr.Rank2Initializer`.
      - `'k-means'` - :class:`~ott.core.initializers_lr.KMeansInitializer`.
      - `'k-means-generalized'` -
        :class:`~ott.core.initializers_lr.GeneralizedKMeansInitializer`.

    lse_mode: whether to run computations in lse or kernel mode. At the moment,
      only ``lse_mode = True`` is implemented.
    inner_iterations: number of inner iterations used by the algorithm before
      re-evaluating progress.
    use_danskin: use Danskin theorem to evaluate gradient of objective w.r.t.
      input parameters. Only `True` handled at this moment.
    implicit_diff: Whether to use implicit differentiation. Currently, only
      ``implicit_diff = False`` is implemented.
    kwargs_dys: keyword arguments passed to :meth:`dykstra_update`.
    kwargs_init: keyword arguments for
      :class:`~ott.core.initializers_lr.LRInitializer`.
    kwargs: Keyword arguments for :class:`~ott.core.sinkhorn.Sinkhorn`.
  """

  def __init__(
      self,
      rank: int,
      gamma: float = 10.,
      gamma_rescale: bool = True,
      epsilon: float = 0.,
<<<<<<< HEAD
      initializer: Union[Literal["random", "rank2", "k-means",
                                 "generalized-k-means"],
                         init_lib.LRInitializer] = "random",
=======
      initializer: Union[Literal["random", "rank2", "k-means"],
                         init_lib.LRSinkhornInitializer] = "random",
>>>>>>> 1bd020df
      lse_mode: bool = True,
      inner_iterations: int = 10,
      use_danskin: bool = True,
      implicit_diff: bool = False,
      kwargs_dys: Optional[Mapping[str, Any]] = None,
      kwargs_init: Optional[Mapping[str, Any]] = None,
      **kwargs: Any,
  ):
    assert lse_mode, "Kernel mode not yet implemented for LRSinkhorn."
    assert not implicit_diff, "Implicit diff. not yet implemented for LRSink."
    super().__init__(
        lse_mode=lse_mode,
        inner_iterations=inner_iterations,
        use_danskin=use_danskin,
        implicit_diff=implicit_diff,
        **kwargs
    )
    self.rank = rank
    self.gamma = gamma
    self.gamma_rescale = gamma_rescale
    self.epsilon = epsilon
    self._initializer = initializer
    # can be `None`
    self.kwargs_dys = {} if kwargs_dys is None else kwargs_dys
    self.kwargs_init = {} if kwargs_init is None else kwargs_init

  def __call__(
      self,
      ot_prob: linear_problems.LinearProblem,
      init: Tuple[Optional[jnp.ndarray], Optional[jnp.ndarray],
                  Optional[jnp.ndarray]] = (None, None, None),
      key: Optional[jnp.ndarray] = None,
      **kwargs: Any,
  ) -> LRSinkhornOutput:
    """Run low-rank Sinkhorn.

    Args:
      ot_prob: Linear OT problem.
      init: Initial values for the low-rank factors:

        - :attr:`~ott.core.sinkhorn_lr.LRSinkhornOutput.q`.
        - :attr:`~ott.core.sinkhorn_lr.LRSinkhornOutput.r`.
        - :attr:`~ott.core.sinkhorn_lr.LRSinkhornOutput.g`.

        Any `None` values will be initialized using the :attr:`initializer`.
      key: Random key for seeding.
      kwargs: Additional arguments when calling :attr:`initializer`.

    Returns:
      The low-rank Sinkhorn output.
    """
    assert ot_prob.is_balanced, "Unbalanced case is not implemented."
    init = self.initializer(ot_prob, *init, key=key, **kwargs)
    run_fn = jax.jit(run) if self.jit else run
    return run_fn(ot_prob, self, init)

  def _lr_costs(
      self,
      ot_prob: linear_problems.LinearProblem,
      state: LRSinkhornState,
  ) -> Tuple[jnp.ndarray, jnp.ndarray, jnp.ndarray, float]:
    log_q, log_r, log_g = (
        safe_log(state.q), safe_log(state.r), safe_log(state.g)
    )

    grad_q = ot_prob.geom.apply_cost(state.r, axis=1) / state.g[None, :]
    grad_r = ot_prob.geom.apply_cost(state.q) / state.g[None, :]
    diag_qcr = jnp.sum(
        state.q * ot_prob.geom.apply_cost(state.r, axis=1), axis=0
    )
    grad_g = -diag_qcr / (state.g ** 2)
    if self.is_entropic:
      grad_q += self.epsilon * log_q
      grad_r += self.epsilon * log_r
      grad_g += self.epsilon * log_g

    if self.gamma_rescale:
      norm_q = jnp.max(jnp.abs(grad_q)) ** 2
      norm_r = jnp.max(jnp.abs(grad_r)) ** 2
      norm_g = jnp.max(jnp.abs(grad_g)) ** 2
      gamma = self.gamma / jnp.max(jnp.array([norm_q, norm_r, norm_g]))
    else:
      gamma = self.gamma

    c_q = grad_q - (1. / gamma) * log_q
    c_r = grad_r - (1. / gamma) * log_r
    h = -grad_g + (1. / gamma) * log_g
    return c_q, c_r, h, gamma

  def dykstra_update(
      self,
      c_q: jnp.ndarray,
      c_r: jnp.ndarray,
      h: jnp.ndarray,
      gamma: float,
      ot_prob: linear_problems.LinearProblem,
      min_entry_value: float = 1e-6,
      tolerance: float = 1e-3,
      min_iter: int = 0,
      inner_iter: int = 10,
      max_iter: int = 10000
  ) -> Tuple[jnp.ndarray, jnp.ndarray, jnp.ndarray]:
    # shortcuts for problem's definition.
    r = self.rank
    n, m = ot_prob.geom.shape
    loga, logb = jnp.log(ot_prob.a), jnp.log(ot_prob.b)

    h_old = h
    g1_old, g2_old = jnp.zeros(r), jnp.zeros(r)
    f1, f2 = jnp.zeros(n), jnp.zeros(m)

    w_gi, w_gp = jnp.zeros(r), jnp.zeros(r)
    w_q, w_r = jnp.zeros(r), jnp.zeros(r)
    err = jnp.inf
    state_inner = f1, f2, g1_old, g2_old, h_old, w_gi, w_gp, w_q, w_r, err
    constants = c_q, c_r, loga, logb

    def cond_fn(
        iteration: int, constants: Tuple[jnp.ndarray, ...],
        state_inner: Tuple[jnp.ndarray, ...]
    ) -> bool:
      del iteration, constants
      *_, err = state_inner
      return err > tolerance

    def _softm(
        f: jnp.ndarray, g: jnp.ndarray, c: jnp.ndarray, axis: int
    ) -> jnp.ndarray:
      return jsp.special.logsumexp(
          gamma * (f[:, None] + g[None, :] - c), axis=axis
      )

    def body_fn(
        iteration: int, constants: Tuple[jnp.ndarray, ...],
        state_inner: Tuple[jnp.ndarray, ...], compute_error: bool
    ) -> Tuple[jnp.ndarray, ...]:
      # TODO(michalk8): in the future, use `NamedTuple`
      f1, f2, g1_old, g2_old, h_old, w_gi, w_gp, w_q, w_r, err = state_inner
      c_q, c_r, loga, logb = constants

      # First Projection
      f1 = jnp.where(
          jnp.isfinite(loga),
          (loga - _softm(f1, g1_old, c_q, axis=1)) / gamma + f1, loga
      )
      f2 = jnp.where(
          jnp.isfinite(logb),
          (logb - _softm(f2, g2_old, c_r, axis=1)) / gamma + f2, logb
      )

      h = h_old + w_gi
      h = jnp.maximum(jnp.log(min_entry_value) / gamma, h)
      w_gi += h_old - h
      h_old = h

      # Update couplings
      g_q = _softm(f1, g1_old, c_q, axis=0)
      g_r = _softm(f2, g2_old, c_r, axis=0)

      # Second Projection
      h = (1. / 3.) * (h_old + w_gp + w_q + w_r)
      h += g_q / (3. * gamma)
      h += g_r / (3. * gamma)
      g1 = h + g1_old - g_q / gamma
      g2 = h + g2_old - g_r / gamma

      w_q = w_q + g1_old - g1
      w_r = w_r + g2_old - g2
      w_gp = h_old + w_gp - h

      q, r, _ = recompute_couplings(f1, g1, c_q, f2, g2, c_r, h, gamma)

      g1_old = g1
      g2_old = g2
      h_old = h

      err = jax.lax.cond(
          jnp.logical_and(compute_error, iteration >= min_iter),
          lambda: solution_error(q, r, ot_prob, self.norm_error, self.lse_mode)[
              0], lambda: err
      )

      return f1, f2, g1_old, g2_old, h_old, w_gi, w_gp, w_q, w_r, err

    def recompute_couplings(
        f1: jnp.ndarray,
        g1: jnp.ndarray,
        c_q: jnp.ndarray,
        f2: jnp.ndarray,
        g2: jnp.ndarray,
        c_r: jnp.ndarray,
        h: jnp.ndarray,
        gamma: float,
    ) -> Tuple[jnp.ndarray, jnp.ndarray, jnp.ndarray]:
      q = jnp.exp(gamma * (f1[:, None] + g1[None, :] - c_q))
      r = jnp.exp(gamma * (f2[:, None] + g2[None, :] - c_r))
      g = jnp.exp(gamma * h)
      return q, r, g

    state_inner = fixed_point_loop.fixpoint_iter_backprop(
        cond_fn, body_fn, min_iter, max_iter, inner_iter, constants, state_inner
    )

    f1, f2, g1_old, g2_old, h_old, _, _, _, _, _ = state_inner
    return recompute_couplings(f1, g1_old, c_q, f2, g2_old, c_r, h_old, gamma)

  def lse_step(
      self, ot_prob: linear_problems.LinearProblem, state: LRSinkhornState,
      iteration: int
  ) -> LRSinkhornState:
    """LR Sinkhorn LSE update."""
    c_q, c_r, h, gamma = self._lr_costs(ot_prob, state)
    q, r, g = self.dykstra_update(
        c_q, c_r, h, gamma, ot_prob, **self.kwargs_dys
    )
    return state.set(q=q, g=g, r=r, gamma=gamma)

  def kernel_step(
      self, ot_prob: linear_problems.LinearProblem, state: LRSinkhornState,
      iteration: int
  ) -> NoReturn:
    """Not implemented."""
    # TODO(cuturi): kernel step not implemented.
    raise NotImplementedError("Not implemented.")

  def one_iteration(
      self, ot_prob: linear_problems.LinearProblem, state: LRSinkhornState,
      iteration: int, compute_error: bool
  ) -> LRSinkhornState:
    """Carries out one LR sinkhorn iteration.

    Depending on lse_mode, these iterations can be either in:

      - log-space for numerical stability.
      - scaling space, using standard kernel-vector multiply operations.

    Args:
      ot_prob: the transport problem definition
      state: LRSinkhornState named tuple.
      iteration: the current iteration of the Sinkhorn outer loop.
      compute_error: flag to indicate this iteration computes/stores an error

    Returns:
      The updated state.
    """
    previous_state = state
    it = iteration // self.inner_iterations
    if self.lse_mode:  # In lse_mode, run additive updates.
      state = self.lse_step(ot_prob, state, iteration)
    else:
      state = self.kernel_step(ot_prob, state, iteration)

    # re-computes error if compute_error is True, else set it to inf.
    cost = jax.lax.cond(
        jnp.logical_and(compute_error, iteration >= self.min_iterations),
        lambda: state.reg_ot_cost(ot_prob), lambda: jnp.inf
    )
    criterion = state.compute_criterion(previous_state)
    crossed_threshold = jnp.logical_or(
        state.crossed_threshold,
        jnp.logical_and(
            state.criterions[it - 1] >= self.threshold,
            criterion < self.threshold
        )
    )

    return state.set(
        costs=state.costs.at[it].set(cost),
        criterions=state.criterions.at[it].set(criterion),
        crossed_threshold=crossed_threshold,
    )

  @property
  def norm_error(self) -> Tuple[int]:
    return self._norm_error,

  @property
  def is_entropic(self) -> bool:
    """Whether entropy regularization is used."""
    return self.epsilon > 0.

  @property
  def initializer(self) -> init_lib.LRInitializer:
    """Low-rank Sinkhorn initializer."""
    if isinstance(self._initializer, init_lib.LRInitializer):
      assert self._initializer.rank == self.rank
      return self._initializer
    return init_lib.LRInitializer.from_solver(
        self, kind=self._initializer, **self.kwargs_init
    )

  def init_state(
      self, ot_prob: linear_problems.LinearProblem,
      init: Tuple[jnp.ndarray, jnp.ndarray, jnp.ndarray]
  ) -> LRSinkhornState:
    """Return the initial state of the loop."""
    q, r, g = init
    return LRSinkhornState(
        q=q,
        r=r,
        g=g,
        gamma=self.gamma,
        costs=-jnp.ones(self.outer_iterations),
        criterions=-jnp.ones(self.outer_iterations),
        crossed_threshold=False,
    )

  def output_from_state(
      self, ot_prob: linear_problems.LinearProblem, state: LRSinkhornState
  ) -> LRSinkhornOutput:
    """Create an output from a loop state.

    Args:
      ot_prob: the transport problem.
      state: a LRSinkhornState.

    Returns:
      A LRSinkhornOutput.
    """
    return LRSinkhornOutput(
        q=state.q,
        r=state.r,
        g=state.g,
        ot_prob=ot_prob,
        costs=state.costs,
        criterions=state.criterions,
    )

  def _converged(self, state: LRSinkhornState, iteration: int) -> bool:

    def conv_crossed(prev_err: float, curr_err: float) -> bool:
      return jnp.logical_and(
          prev_err < self.threshold, curr_err < self.threshold
      )

    def conv_not_crossed(prev_err: float, curr_err: float) -> bool:
      return jnp.logical_and(curr_err < prev_err, curr_err < self.threshold)

    # for convergence criterion, we consider 2 possibilities:
    # 1. we either crossed the convergence threshold; in this case we require
    #   that the previous criterion was also below the threshold
    # 2. we haven't crossed the threshold; in this case, we can be below or
    #   above the threshold:
    #     if we're above, we wait until we reach the convergence threshold and
    #     then, the above condition applies
    #     if we're below and we improved w.r.t. the previous iteration,
    #     we have converged; otherwise we continue, since we may be stuck
    #     in a local minimum (e.g., during the initial iterations)

    it = iteration // self.inner_iterations
    return jax.lax.cond(
        state.crossed_threshold, conv_crossed, conv_not_crossed,
        state.criterions[it - 2], state.criterions[it - 1]
    )

  def _diverged(self, state: LRSinkhornState, iteration: int) -> bool:
    it = iteration // self.inner_iterations
    return jnp.logical_and(
        jnp.logical_not(jnp.isfinite(state.criterions[it - 1])),
        jnp.logical_not(jnp.isfinite(state.costs[it - 1]))
    )

  def tree_flatten(self):
    children, aux_data = super().tree_flatten()
    aux_data["initializer"] = aux_data.pop("_initializer")
    return children, aux_data


def run(
    ot_prob: linear_problems.LinearProblem,
    solver: LRSinkhorn,
    init: Tuple[Optional[jnp.ndarray], Optional[jnp.ndarray],
                Optional[jnp.ndarray]],
) -> LRSinkhornOutput:
  """Run loop of the solver, outputting a state upgraded to an output."""
  out = sinkhorn.iterations(ot_prob, solver, init)
  out = out.set_cost(
      ot_prob, lse_mode=solver.lse_mode, use_danskin=solver.use_danskin
  )
  return out.set(ot_prob=ot_prob)


def make(
    rank: int,
    gamma: float = 1.0,
    epsilon: float = 1e-4,
    initializer: Literal['random', 'rank2', 'k-means'] = 'k-means',
    lse_mode: bool = True,
    threshold: float = 1e-3,
    norm_error: int = 10,
    inner_iterations: int = 1,
    min_iterations: int = 0,
    max_iterations: int = 2000,
    use_danskin: bool = True,
    implicit_diff: bool = False,
    jit: bool = True,
    kwargs_dys: Optional[Mapping[str, Any]] = None
) -> LRSinkhorn:
  return LRSinkhorn(
      rank=rank,
      gamma=gamma,
      epsilon=epsilon,
      initializer=initializer,
      lse_mode=lse_mode,
      threshold=threshold,
      norm_error=norm_error,
      inner_iterations=inner_iterations,
      min_iterations=min_iterations,
      max_iterations=max_iterations,
      use_danskin=use_danskin,
      implicit_diff=implicit_diff,
      jit=jit,
      kwargs_dys=kwargs_dys
  )


# TODO(michalk8): move to math utils
def kl(q1: jnp.ndarray, q2: jnp.ndarray) -> float:
  res_1 = -jsp.special.entr(q1)
  res_2 = q1 * safe_log(q2)
  return jnp.sum(res_1 - res_2)


def safe_log(x: jnp.ndarray, *, eps: Optional[float] = None) -> jnp.ndarray:
  if eps is None:
    eps = jnp.finfo(x.dtype).tiny
  return jnp.where(x > 0., jnp.log(x), jnp.log(eps))<|MERGE_RESOLUTION|>--- conflicted
+++ resolved
@@ -222,7 +222,7 @@
       - `'random'` - :class:`~ott.core.initializers_lr.RandomInitializer`.
       - `'rank2'` - :class:`~ott.core.initializers_lr.Rank2Initializer`.
       - `'k-means'` - :class:`~ott.core.initializers_lr.KMeansInitializer`.
-      - `'k-means-generalized'` -
+      - `'generalized-k-means'` -
         :class:`~ott.core.initializers_lr.GeneralizedKMeansInitializer`.
 
     lse_mode: whether to run computations in lse or kernel mode. At the moment,
@@ -245,14 +245,9 @@
       gamma: float = 10.,
       gamma_rescale: bool = True,
       epsilon: float = 0.,
-<<<<<<< HEAD
       initializer: Union[Literal["random", "rank2", "k-means",
                                  "generalized-k-means"],
                          init_lib.LRInitializer] = "random",
-=======
-      initializer: Union[Literal["random", "rank2", "k-means"],
-                         init_lib.LRSinkhornInitializer] = "random",
->>>>>>> 1bd020df
       lse_mode: bool = True,
       inner_iterations: int = 10,
       use_danskin: bool = True,
