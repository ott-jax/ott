--- conflicted
+++ resolved
@@ -24,15 +24,8 @@
     max_measure_size: int,
     a: Optional[jnp.ndarray] = None,
     segment_ids: Optional[jnp.ndarray] = None,
-<<<<<<< HEAD
-    num_segments: Optional[int] = None,
-    indices_are_sorted: bool = False,
-    num_per_segment: Optional[jnp.ndarray] = None,
-    max_measure_size: Optional[int] = None,
-=======
     indices_are_sorted: bool = False,
     num_per_segment: Optional[Tuple[int]] = None,
->>>>>>> 57ef7437
     padding_vector: Optional[jnp.ndarray] = None
 ) -> Tuple[jnp.ndarray, jnp.ndarray, jnp.ndarray, int]:
   """Segment and pad as needed the entries of a point cloud.
@@ -67,21 +60,11 @@
       over/underflow in cost matrix that could be problematic (even these values
       are not supposed to be taken given their corresponding masses are 0).
   Returns:
-<<<<<<< HEAD
-    Segmented ``y``, ``a``, mask and the number of segments.
-=======
     Segmented ``x``, `a`` and the number segments.
->>>>>>> 57ef7437
   """
   num, dim = x.shape
   use_segment_ids = segment_ids is not None
   if use_segment_ids:
-<<<<<<< HEAD
-    if num_segments is None:
-      num_segments = jnp.max(segment_ids) + 1
-
-=======
->>>>>>> 57ef7437
     num_per_segment = jax.ops.segment_sum(
         jnp.ones_like(segment_ids),
         segment_ids,
@@ -130,9 +113,6 @@
   segmented_x = jnp.stack(segmented_x)
   segmented_mask = jnp.stack(segmented_mask)
 
-<<<<<<< HEAD
-  return segmented_x, segmented_a, segmented_mask, num_segments
-=======
   return segmented_x, segmented_a
 
 
@@ -192,7 +172,6 @@
   return v_eval(
       segmented_x, segmented_y, segmented_weights_x, segmented_weights_y
   )
->>>>>>> 57ef7437
 
 
 def pad_along_axis(
