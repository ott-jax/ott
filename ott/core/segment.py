--- conflicted
+++ resolved
@@ -42,7 +42,6 @@
   upper bound on the maximal size of measures, which will be used for padding.
 
   Args:
-<<<<<<< HEAD
     x: Array of input points, of shape [num_x, feature]. Multiple segments are
       held in this single array.
     segment_ids: (1st interface) The segment ID for which each row of x
@@ -59,18 +58,6 @@
       to be zero, but can be adjusted to be other values to avoid errors or
       over/underflow in cost matrix that could be problematic (even these values
       are not supposed to be taken given their corresponding masses are 0).
-=======
-    y: a matrix merging the points of all measures.
-    a: a vector containing the weights (within each measure) of all the points.
-    segment_ids: describe for each point to which measure it belongs.
-    num_segments: total number of measures.
-    indices_are_sorted: flag indicating indices in segment_ids are sorted.
-    num_per_segment: number of points in each segment, if contiguous.
-    max_measure_size: max number of points in each segment (for efficient jit)
-    padding_vector: Vector of shape ``[1, dim]`` used for padding.
-      If ``None``, use a vector of 0s.
->>>>>>> 7bedcbaf
-
   Returns:
     Segmented ``x``, `a`` and the number segments.
   """
