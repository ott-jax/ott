# Copyright OTT-JAX
#
# Licensed under the Apache License, Version 2.0 (the "License");
# you may not use this file except in compliance with the License.
# You may obtain a copy of the License at
#
#   http://www.apache.org/licenses/LICENSE-2.0
#
# Unless required by applicable law or agreed to in writing, software
# distributed under the License is distributed on an "AS IS" BASIS,
# WITHOUT WARRANTIES OR CONDITIONS OF ANY KIND, either express or implied.
# See the License for the specific language governing permissions and
# limitations under the License.
from typing import Type

import lineax as lx

import pytest

import jax
import jax.numpy as jnp
import numpy as np

import matplotlib.pyplot as plt

from ott.geometry import costs, pointcloud, regularizers
from ott.problems.linear import linear_problem, potentials
from ott.solvers.linear import sinkhorn
from ott.tools import sinkhorn_divergence
from ott.tools.gaussian_mixture import gaussian


class TestDualPotentials:

  def test_device_put(self):
    pot = potentials.DualPotentials(
        lambda x: x, lambda x: x, cost_fn=costs.SqEuclidean(), corr=True
    )
    _ = jax.device_put(pot, "cpu")


class TestEntropicPotentials:

  def test_device_put(self, rng: jax.Array):
    n = 10
    device = jax.devices()[0]
    rngs = jax.random.split(rng, 5)
    f = jax.random.normal(rngs[0], (n,))
    g = jax.random.normal(rngs[1], (n,))

    geom = pointcloud.PointCloud(jax.random.normal(rngs[2], (n, 3)))
    a = jax.random.normal(rngs[4], (n, 3))
    b = jax.random.normal(rngs[5], (n, 3))
    prob = linear_problem.LinearProblem(geom, a, b)

    pot = potentials.EntropicPotentials(f, g, prob)

    _ = jax.device_put(pot, device)

  @pytest.mark.fast.with_args(eps=[5e-2, 1e-1], only_fast=0)
  def test_entropic_potentials_dist(self, rng: jax.Array, eps: float):
    n1, n2, d = 64, 96, 2
    rng1, rng2, rng3, rng4 = jax.random.split(rng, 4)

    mean1, mean2 = jnp.zeros(d), jnp.ones(d) * 2
    cov1, cov2 = jnp.eye(d), jnp.array([[2, 0], [0, 0.5]])
    g1 = gaussian.Gaussian.from_mean_and_cov(mean1, cov1)
    g2 = gaussian.Gaussian.from_mean_and_cov(mean2, cov2)
    x = g1.sample(rng1, n1)
    y = g2.sample(rng2, n2)

    g1.sample(rng3, n1)
    g2.sample(rng4, n2)

    geom = pointcloud.PointCloud(x, y, epsilon=eps, cost_fn=costs.SqEuclidean())
    prob = linear_problem.LinearProblem(geom)
    out = sinkhorn.Sinkhorn()(prob)
    assert out.converged
    dual_potentials = out.to_dual_potentials()

    expected_dist = jnp.sum(out.matrix * geom.cost_matrix)
    actual_dist = dual_potentials.distance(x, y)
    rel_error = jnp.abs(expected_dist - actual_dist) / expected_dist
    assert rel_error < 2 * eps

    # Try with potentials in correlation form
    f_cor = lambda x: 0.5 * jnp.sum(x ** 2) - 0.5 * dual_potentials.f(x)
    g_cor = lambda x: 0.5 * jnp.sum(x ** 2) - 0.5 * dual_potentials.g(x)
    dual_potentials_corr = potentials.DualPotentials(
        f=f_cor, g=g_cor, cost_fn=dual_potentials.cost_fn, corr=True
    )
    actual_dist_cor = dual_potentials_corr.distance(x, y)
    rel_error = jnp.abs(expected_dist - actual_dist_cor) / expected_dist
    assert rel_error < 2 * eps
    assert jnp.abs(actual_dist_cor - actual_dist) < 1e-5

  @pytest.mark.fast.with_args(forward=[False, True], only_fast=0)
  def test_entropic_potentials_displacement(
      self, rng: jax.Array, forward: bool, monkeypatch
  ):
    """Tests entropic displacements, as well as their plots."""
    n1, n2, d = 96, 128, 2
    eps = 1e-2
    rng1, rng2, rng3, rng4 = jax.random.split(rng, 4)

    mean1, mean2 = jnp.zeros(d), jnp.ones(d) * 2
    cov1, cov2 = jnp.eye(d), jnp.array([[1.5, 0], [0, 0.8]])
    g1 = gaussian.Gaussian.from_mean_and_cov(mean1, cov1)
    g2 = gaussian.Gaussian.from_mean_and_cov(mean2, cov2)
    x = g1.sample(rng1, n1)
    y = g2.sample(rng2, n2)

    geom = pointcloud.PointCloud(x, y, epsilon=eps)
    prob = linear_problem.LinearProblem(geom)
    out = sinkhorn.Sinkhorn()(prob)
    assert out.converged
    potentials = out.to_dual_potentials()

    x_test = g1.sample(rng3, n1 + 1)
    y_test = g2.sample(rng4, n2 + 2)
    if forward:
      expected_points = g1.transport(g2, x_test)
      actual_points = potentials.transport(x_test, forward=forward)
    else:
      expected_points = g2.transport(g1, y_test)
      actual_points = potentials.transport(y_test, forward=forward)

    # TODO(michalk8): better error measure
    error = jnp.mean(jnp.sum((expected_points - actual_points) ** 2, axis=-1))
    assert error <= 0.3

    # Test plot functionality, but ensure it does not block execution
    monkeypatch.setattr(plt, "show", lambda: None)
    potentials.plot_ot_map(x, y, x_test, forward=True)
    potentials.plot_ot_map(x, y, y_test, forward=False)
    potentials.plot_potential()

  @pytest.mark.fast.with_args(
      p=[1.3, 2.2, 1.0], forward=[False, True], only_fast=0
  )
  def test_entropic_potentials_sqpnorm(
      self, rng: jax.Array, p: float, forward: bool
  ):
    epsilon = None
    cost_fn = costs.SqPNorm(p=p)
    n1, n2, d = 93, 127, 2
    eps = 1e-2
    rngs = jax.random.split(rng, 4)

    x = jax.random.uniform(rngs[0], (n1, d))
    y = jax.random.normal(rngs[1], (n2, d)) + 2

    geom = pointcloud.PointCloud(x, y, epsilon=eps, cost_fn=cost_fn)
    prob = linear_problem.LinearProblem(geom)
    out = sinkhorn.Sinkhorn()(prob)
    assert out.converged
    potentials = out.to_dual_potentials()

    x_test = jax.random.uniform(rngs[2], (n1 + 3, d))
    y_test = jax.random.normal(rngs[3], (n2 + 5, d)) + 2

    sdiv = lambda x, y: sinkhorn_divergence.sinkhorn_divergence(
        pointcloud.PointCloud, x, y, cost_fn=cost_fn, epsilon=epsilon
    )

    if forward:
      z = potentials.transport(x_test, forward=forward)
      div = sdiv(z, y).divergence
    else:
      z = potentials.transport(y_test, forward=forward)
      div = sdiv(x, z).divergence

    div_0 = sdiv(x, y).divergence
    mult = 0.1 if p > 1.0 else 0.25
    # check we have moved points much closer to target
    assert div < mult * div_0

  @pytest.mark.fast.with_args(
      p=[1.45, 2.2, 1.0], forward=[False, True], only_fast=0
  )
  def test_entropic_potentials_pnorm(
      self, rng: jax.Array, p: float, forward: bool
  ):
    epsilon = None
    cost_fn = costs.PNormP(p=p)
    n1, n2, d = 43, 77, 2
    eps = 1e-2
    rngs = jax.random.split(rng, 4)

    x = jax.random.uniform(rngs[0], (n1, d))
    y = jax.random.normal(rngs[1], (n2, d)) + 2

    geom = pointcloud.PointCloud(x, y, epsilon=eps, cost_fn=cost_fn)
    prob = linear_problem.LinearProblem(geom)
    out = sinkhorn.Sinkhorn()(prob)
    assert out.converged
    potentials = out.to_dual_potentials()

    x_test = jax.random.uniform(rngs[2], (n1 + 3, d))
    y_test = jax.random.normal(rngs[3], (n2 + 5, d)) + 2

    sdiv = lambda x, y: sinkhorn_divergence.sinkhorn_divergence(
        pointcloud.PointCloud, x, y, cost_fn=cost_fn, epsilon=epsilon
    )

    if p == 1.0:
      # h_legendre not defined in this case, NaNs will be returned, see also
      # https://github.com/ott-jax/ott/pull/340
      z = potentials.transport(x_test, forward=forward)
      np.testing.assert_array_equal(z, np.nan)
    else:
      if forward:
        z = potentials.transport(x_test, forward=forward)
        div = sdiv(z, y).divergence
      else:
        z = potentials.transport(y_test, forward=forward)
        div = sdiv(x, z).divergence

      div_0 = sdiv(x, y).divergence
      # check we have moved points much closer to target
      assert div < 0.1 * div_0

  @pytest.mark.parametrize("jit", [False, True])
  def test_distance_differentiability(self, rng: jax.Array, jit: bool):
    rng1, rng2, rng3 = jax.random.split(rng, 3)
    n, m, d = 18, 36, 5

    x = jax.random.normal(rng1, (n, d))
    y = jax.random.normal(rng2, (m, d))
    prob = linear_problem.LinearProblem(pointcloud.PointCloud(x, y))
    v_x = jax.random.normal(rng3, shape=x.shape)
    v_x = (v_x / jnp.linalg.norm(v_x, axis=-1, keepdims=True)) * 1e-3

    pots = sinkhorn.Sinkhorn()(prob).to_dual_potentials()

    grad_dist = jax.grad(pots.distance)
    if jit:
      grad_dist = jax.jit(grad_dist)
    dx = grad_dist(x, y)

    expected = pots.distance(x + v_x, y) - pots.distance(x - v_x, y)
    actual = 2.0 * jnp.vdot(v_x, dx)
    np.testing.assert_allclose(actual, expected, rtol=1e-4, atol=1e-4)

  @pytest.mark.parametrize("eps", [None, 1e-1, 1e1, 1e2, 1e3])
  def test_potentials_sinkhorn_divergence(self, rng: jax.Array, eps: float):
    rng1, rng2, rng3 = jax.random.split(rng, 3)
    n, m, d = 32, 36, 4
    fwd = True
    mu0, mu1 = -5.0, 5.0

    x = jax.random.normal(rng1, (n, d)) + mu0
    y = jax.random.normal(rng2, (m, d)) + mu1
    x_test = jax.random.normal(rng3, (n, d)) + mu0
    geom = pointcloud.PointCloud(x, y, epsilon=eps)
    prob = linear_problem.LinearProblem(geom)

    sink_pots = sinkhorn.Sinkhorn()(prob).to_dual_potentials()
    div_pots = sinkhorn_divergence.sinkhorn_divergence(
        type(geom), x, y, epsilon=eps
    ).to_dual_potentials()

    assert not sink_pots.is_debiased
    assert div_pots.is_debiased

    sink_dist = sink_pots.distance(x, y)
    div_dist = div_pots.distance(x, y)
    assert div_dist < sink_dist

    sink_points = sink_pots.transport(x_test, forward=fwd)
    div_points = div_pots.transport(x_test, forward=fwd)

    with pytest.raises(AssertionError):
      np.testing.assert_allclose(sink_points, div_points)

    # test collapse for high epsilon
    if eps is not None and eps >= 1e2:
      sink_ref = jnp.repeat(sink_points[:1], n, axis=0)
      div_ref = jnp.repeat(div_points[:1], n, axis=0)

      np.testing.assert_allclose(sink_ref, sink_points, rtol=1e-1, atol=1e-1)
      with pytest.raises(AssertionError):
        np.testing.assert_allclose(div_ref, div_points, rtol=1e-1, atol=1e-1)

<<<<<<< HEAD
  @pytest.mark.skipif(sys.version_info < (3, 9), reason="Old JAX version.")
  @pytest.mark.parametrize("reg_t", [regularizers.L1, regularizers.L2])
=======
  @pytest.mark.parametrize("cost_type", [costs.ElasticL1, costs.ElasticL2])
>>>>>>> 2147cbe2
  def test_potentials_diff_param_costs(
      self, rng: jax.Array, reg_t: Type[regularizers.ProximalOperator]
  ):

    def proj(matrix: jnp.ndarray) -> jnp.ndarray:
      u, _, v_h = jnp.linalg.svd(matrix, full_matrices=False)
      return u.dot(v_h)

    def create_cost(mat: jnp.ndarray) -> costs.RegTICost:
      reg = reg_t(lam=1.0)
      reg = regularizers.Orthogonal(reg, A=lx.MatrixLinearOperator(mat))
      return costs.RegTICost(reg)

    def perturb_cost(
        cost: costs.RegTICost, pert: jnp.ndarray
    ) -> costs.RegTICost:
      (reg, matrix), aux_data = cost.tree_flatten()
      return type(cost).tree_unflatten(aux_data, (reg, matrix + pert))

    @jax.jit
    def loss(c: costs.RegTICost) -> float:
      pc = pointcloud.PointCloud(x, y, cost_fn=c, epsilon=eps_sink)
      prob = linear_problem.LinearProblem(pc)
      out = sinkhorn.Sinkhorn()(prob)
      f_est = out.to_dual_potentials()
      y_hat = f_est.transport(x_te)
      return jnp.mean(jnp.linalg.norm(y_hat - y_te, axis=-1))

    n, m, d, d_proj = 13, 14, 6, 3
    eps, eps_sink = 1e-3, 1e-1

    rngs = jax.random.split(rng, 6)

    x = jax.random.normal(rngs[0], (n, d))
    y = jax.random.normal(rngs[1], (m, d))
    x_te = jax.random.normal(rngs[2], (n, d))
    y_te = jax.random.normal(rngs[3], (n, d))

    mat = proj(jax.random.normal(rngs[4], (d_proj, d)))

    cost_fn = create_cost(mat)

    delta = jax.random.uniform(rngs[5], shape=mat.shape)

    cost_fn_p_delta = create_cost(mat + eps * delta)
    cost_fn_m_delta = create_cost(mat - eps * delta)

    loss_p_delta = loss(cost_fn_p_delta)
    loss_m_delta = loss(cost_fn_m_delta)
    expected = (loss_p_delta - loss_m_delta) / (2.0 * eps)

    grad_matrix = jax.jit(jax.grad(loss))(cost_fn)
    grad_matrix = grad_matrix.regularizer.A.as_matrix()
    np.testing.assert_allclose(
        expected, jnp.vdot(delta, grad_matrix), rtol=1e-2, atol=1e-2
    )<|MERGE_RESOLUTION|>--- conflicted
+++ resolved
@@ -282,12 +282,7 @@
       with pytest.raises(AssertionError):
         np.testing.assert_allclose(div_ref, div_points, rtol=1e-1, atol=1e-1)
 
-<<<<<<< HEAD
-  @pytest.mark.skipif(sys.version_info < (3, 9), reason="Old JAX version.")
   @pytest.mark.parametrize("reg_t", [regularizers.L1, regularizers.L2])
-=======
-  @pytest.mark.parametrize("cost_type", [costs.ElasticL1, costs.ElasticL2])
->>>>>>> 2147cbe2
   def test_potentials_diff_param_costs(
       self, rng: jax.Array, reg_t: Type[regularizers.ProximalOperator]
   ):
