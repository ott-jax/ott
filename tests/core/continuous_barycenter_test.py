# Copyright 2022 Apple
# Licensed under the Apache License, Version 2.0 (the "License");
# you may not use this file except in compliance with the License.
# You may obtain a copy of the License at
#
#     http://www.apache.org/licenses/LICENSE-2.0
#
# Unless required by applicable law or agreed to in writing, software
# distributed under the License is distributed on an "AS IS" BASIS,
# WITHOUT WARRANTIES OR CONDITIONS OF ANY KIND, either express or implied.
# See the License for the specific language governing permissions and
# limitations under the License.

# Lint as: python3
"""Tests for Continuous barycenters."""

import jax
import jax.numpy as jnp
import numpy as np
import pytest

from ott.core import bar_problems, continuous_barycenter
from ott.geometry import costs


class TestBarycenter:
  DIM = 4
  N_POINTS = 113

  @pytest.mark.fast.with_args(
      rank=[-1, 6],
      epsilon=[1e-1, 1e-2],
      jit=[True, False],
      init_random=[True, False],
      only_fast={
          "rank": -1,
          "epsilon": 1e-1,
          "jit": True,
          "init_random": False
      },
  )
  def test_euclidean_barycenter(
      self, rng: jnp.ndarray, rank: int, epsilon: float, jit: bool,
      init_random: bool
  ):
    rngs = jax.random.split(rng, 20)
    # Sample 2 point clouds, each of size 113, the first around [0,1]^4,
    # Second around [2,3]^4.
    y1 = jax.random.uniform(rngs[0], (self.N_POINTS, self.DIM))
    y2 = jax.random.uniform(rngs[1], (self.N_POINTS, self.DIM)) + 2
    # Merge them
    y = jnp.concatenate((y1, y2))

    # Define segments
    num_per_segment = jnp.array([33, 29, 24, 27, 27, 31, 30, 25])
    # Set weights for each segment that sum to 1.
    b = []
    for i in range(num_per_segment.shape[0]):
      c = jax.random.uniform(rngs[i], (num_per_segment[i],))
      b.append(c / jnp.sum(c))
    b = jnp.concatenate(b, axis=0)
    # Set a barycenter problem with 8 measures, of irregular sizes.

    bar_prob = bar_problems.BarycenterProblem(
        y,
        b,
        num_per_segment=num_per_segment,
        num_segments=num_per_segment.shape[0],
        max_measure_size=jnp.max(num_per_segment) +
        3,  # +3 set with no purpose.
        epsilon=epsilon
    )

    # Define solver
    threshold = 1e-3
    solver = continuous_barycenter.WassersteinBarycenter(
        rank=rank, threshold=threshold, jit=jit
    )

    # Set barycenter size to 31.
    bar_size = 31

    # We consider either a random initialization, with points chosen
    # in [0,1]^4, or the default (init_random is False) where the
    # initialization consists in selecting randomly points in the y's.
    if init_random:
      # choose points randomly in area relevant to the problem.
      x_init = 3 * jax.random.uniform(rngs[-1], (bar_size, self.DIM))
      out = solver(bar_prob, bar_size=bar_size, x_init=x_init)
    else:
      out = solver(bar_prob, bar_size=bar_size)

    # Check shape is as expected
    np.testing.assert_array_equal(out.x.shape, (bar_size, self.DIM))

    # Check convergence by looking at cost evolution.
    c = out.costs[out.costs > -1]
    assert jnp.isclose(c[-2], c[-1], rtol=threshold)

    # Check barycenter has all points roughly in [1,2]^4.
    # (this is because sampled points were equally set in either [0,1]^4
    # or [2,3]^4)
    assert jnp.all(out.x.ravel() < 2.3)
    assert jnp.all(out.x.ravel() > .7)

  @pytest.mark.fast.with_args(
      lse_mode=[False, True],
      epsilon=[1e-1, 5e-1],
      jit=[False, True],
      # TODO(michalk8): finalize the API
      # might be beneficial to all for more than 1 test to be selected
      only_fast={
          "lse_mode": True,
          "epsilon": 1e-1,
          "jit": False
      }
  )
  def test_bures_barycenter(
      self, rng: jnp.ndarray, lse_mode: bool, epsilon: float, jit: bool
  ):
    num_measures = 2
    num_components = 2
    dimension = 2
    bar_size = 2
    barycentric_weights = jnp.asarray([0.5, 0.5])
    bures_cost = costs.Bures(dimension=dimension)

    means1 = jnp.array([[-1., 1.], [-1., -1.]])
    means2 = jnp.array([[1., 1.], [1., -1.]])
    sigma = 0.01
    covs1 = sigma * jnp.asarray([
        jnp.eye(dimension) for i in range(num_components)
    ])
    covs2 = sigma * jnp.asarray([
        jnp.eye(dimension) for i in range(num_components)
    ])

    y1 = costs.means_and_covs_to_x(means1, covs1, dimension)
    y2 = costs.means_and_covs_to_x(means2, covs2, dimension)

    b1 = b2 = jnp.ones(num_components) / num_components

    y = jnp.concatenate((y1, y2))
    b = jnp.concatenate((b1, b2))

<<<<<<< HEAD
=======
    keys = jax.random.split(rng, num=2)
    x_init_means = jax.random.uniform(keys[0], (bar_size, dimension))
    x_init_covs = jax.vmap(
        lambda a: a @ jnp.transpose(a), in_axes=0
    )(
        jax.random.uniform(keys[1], (bar_size, dimension, dimension))
    )

    x_init = bures_cost.means_and_covs_to_x(x_init_means, x_init_covs)

>>>>>>> b218701e
    bar_p = bar_problems.BarycenterProblem(
        y,
        b,
        weights=barycentric_weights,
        num_per_segment=jnp.asarray([num_components, num_components]),
        num_segments=num_measures,
        max_measure_size=num_components,
        cost_fn=bures_cost,
        epsilon=epsilon
    )

    solver = continuous_barycenter.WassersteinBarycenter(
        lse_mode=lse_mode, jit=jit
    )

    out = solver(bar_p, bar_size=bar_size)
    barycenter = out.x

    means_bary, covs_bary = costs.x_to_means_and_covs(barycenter, dimension)

    assert jnp.logical_or(
        jnp.allclose(
            means_bary,
            jnp.array([[0., 1.], [0., -1.]]),
            rtol=1e-02,
            atol=1e-02
        ),
        jnp.allclose(
            means_bary,
            jnp.array([[0., -1.], [0., 1.]]),
            rtol=1e-02,
            atol=1e-02
        )
    )

    assert jnp.allclose(
        covs_bary,
        jnp.array([sigma * jnp.eye(dimension) for i in range(bar_size)]),
        rtol=1e-05,
        atol=1e-05
    )<|MERGE_RESOLUTION|>--- conflicted
+++ resolved
@@ -143,8 +143,6 @@
     y = jnp.concatenate((y1, y2))
     b = jnp.concatenate((b1, b2))
 
-<<<<<<< HEAD
-=======
     keys = jax.random.split(rng, num=2)
     x_init_means = jax.random.uniform(keys[0], (bar_size, dimension))
     x_init_covs = jax.vmap(
@@ -155,7 +153,6 @@
 
     x_init = bures_cost.means_and_covs_to_x(x_init_means, x_init_covs)
 
->>>>>>> b218701e
     bar_p = bar_problems.BarycenterProblem(
         y,
         b,
@@ -171,7 +168,7 @@
         lse_mode=lse_mode, jit=jit
     )
 
-    out = solver(bar_p, bar_size=bar_size)
+    out = solver(bar_p, bar_size=bar_size, x_init=x_init)
     barycenter = out.x
 
     means_bary, covs_bary = costs.x_to_means_and_covs(barycenter, dimension)
