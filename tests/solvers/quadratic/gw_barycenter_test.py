--- conflicted
+++ resolved
@@ -60,12 +60,8 @@
 
   # TODO(cuturi) add back KL test when KL cost GW is fixed.
   @pytest.mark.parametrize(
-<<<<<<< HEAD
-      "gw_loss,bar_size,epsilon", [("sqeucl", 17, None), ("kl", 22, 1e-2)]
-=======
       ("gw_loss", "bar_size", "epsilon"),
       [("sqeucl", 17, None)]  # , ("kl", 22, 1e-2)]
->>>>>>> 73e2b31f
   )
   def test_gw_barycenter(
       self, rng: jax.random.PRNGKeyArray, gw_loss: str, bar_size: int,
